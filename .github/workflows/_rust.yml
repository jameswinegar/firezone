--- conflicted
+++ resolved
@@ -30,12 +30,8 @@
             packages: -p connlib-client-apple -p snownet
             target_os: macos
           - runs-on: windows-2022
-<<<<<<< HEAD
-            packages: -p connlib-client-shared -p firezone-windows-client -p snownet
-            target_os: windows
-=======
             packages: -p connlib-client-shared -p firezone-gui-client -p snownet
->>>>>>> f09315f5
+            target_os: windows
     runs-on: ${{ matrix.runs-on }}
     steps:
       - uses: actions/checkout@v4
@@ -74,17 +70,11 @@
             packages: -p connlib-client-apple -p snownet
             target_os: macos
           - runs-on: windows-2019
-<<<<<<< HEAD
-            packages: -p firezone-windows-client -p connlib-client-shared -p snownet
-            target_os: windows
-          - runs-on: windows-2022
-            packages: -p firezone-windows-client -p connlib-client-shared -p snownet
-            target_os: windows
-=======
             packages: -p firezone-gui-client -p connlib-client-shared -p snownet
+            target_os: windows
           - runs-on: windows-2022
             packages: -p firezone-gui-client -p connlib-client-shared -p snownet
->>>>>>> f09315f5
+            target_os: windows
     runs-on: ${{ matrix.runs-on }}
     steps:
       - uses: actions/checkout@v4
@@ -95,10 +85,9 @@
       - run: cargo test --all-features ${{ matrix.packages }}
 
   # Runs the Windows client smoke test, built in debug mode. We can't run it in release
-<<<<<<< HEAD
   # mode because of a known issue: <https://github.com/firezone/firezone/blob/456e044f882c2bb314e19cc44c0d19c5ad817b7c/rust/windows-client/src-tauri/src/client.rs#L162-L164>
-  windows-smoke-test:
-    name: windows-smoke-test-${{ matrix.runs-on }}
+  gui-smoke-test:
+    name: gui-smoke-test-${{ matrix.runs-on }}
     strategy:
       fail-fast: false
       matrix:
@@ -117,12 +106,6 @@
             target: x86_64-pc-windows-msvc
             target_os: windows
     runs-on: ${{ matrix.runs-on }}
-=======
-  # mode because of a known issue: <https://github.com/firezone/firezone/blob/456e044f882c2bb314e19cc44c0d19c5ad817b7c/rust/gui-client/src-tauri/src/client.rs#L162-L164>
-  gui-smoke-test:
-    name: gui-smoke-test
-    runs-on: windows-2019
->>>>>>> f09315f5
     defaults:
       run:
         working-directory: ./rust/gui-client
@@ -135,25 +118,11 @@
         with:
           node-version: '20'
       - uses: ./.github/actions/setup-rust
-<<<<<<< HEAD
         with:
           targets: ${{ matrix.target }}
       - uses: ./.github/actions/setup-tauri
         with:
           target_os: ${{ matrix.target_os }}
-=======
-        # This is the "Evergreen" bootstrapper from Microsoft
-        # <https://developer.microsoft.com/en-us/microsoft-edge/webview2/?form=MA13LH#download>
-        # Unfortunately, this makes the test non-deterministic.
-        # Controlling the version would be difficult.
-      - name: Download WebView2 bootstrapper
-        run: Invoke-WebRequest -Uri https://go.microsoft.com/fwlink/p/?LinkId=2124703 -OutFile WebView2Installer.exe
-        # This downloads about 200 MB and takes about 5 minutes on my VM
-        # So we could fault in WebView2 from the client exe without the MSI if we needed.
-        # Currently the MSI does this and it's a little janky.
-      - name: Install WebView2
-        run: Start-Process WebView2Installer.exe -ArgumentList "/install" -Wait
->>>>>>> f09315f5
       - name: pnpm install
         run: |
           pnpm install
@@ -163,21 +132,13 @@
       - name: Compile Tailwind
         run: pnpm tailwindcss -i src/input.css -o src/output.css
       - name: Build client
-<<<<<<< HEAD
-        run: cargo build -p firezone-windows-client
+        run: cargo build -p firezone-gui-client
       - name: Run smoke tests (Linux)
         if: ${{ matrix.target_os == 'linux' }}
         run: bash ../../scripts/tests/smoke-test-gui-linux.sh
       - name: Run smoke tests (Windows)
         if: ${{ matrix.target_os == 'windows' }}
         run: bash ../../scripts/tests/smoke-test-gui-windows.sh
-=======
-        run: cargo build -p firezone-gui-client
-      - name: Run smoke test
-        run: cargo run -p firezone-gui-client -- smoke-test
-      - name: Test that the crash handler produces a crash dump
-        run: bash scripts/crash-handling-smoke-test.bash
->>>>>>> f09315f5
 
   # This should be identical to `build-push-windows-release-artifacts` in `cd.yml` except for the Github permissions, needs tag, and uploading step
   build-tauri:
@@ -200,19 +161,15 @@
           # - ubuntu-22.04
           - windows-2019
         include:
-<<<<<<< HEAD
           - runs-on: ubuntu-20.04
             rename-script: ../../scripts/build/tauri-rename-ubuntu.sh
             target_os: linux
           - runs-on: windows-2019
             rename-script: ../../scripts/build/tauri-rename-windows.sh
             target_os: windows
-
-=======
           - package: firezone-gui-client
             artifact: firezone-gui-client
             name: gui-client
->>>>>>> f09315f5
     env:
       BINARY_DEST_PATH: ${{ matrix.artifact }}
       CONNLIB_LOG_UPLOAD_INTERVAL_SECS: 300
@@ -222,48 +179,19 @@
         with:
           node-version: '20'
       - uses: ./.github/actions/setup-rust
-<<<<<<< HEAD
-      - uses: ./.github/actions/setup-tauri
-        with:
-          target_os: ${{ matrix.target_os }}
-=======
->>>>>>> f09315f5
+      - uses: ./.github/actions/setup-tauri
+        with:
+          target_os: ${{ matrix.target_os }}
       - name: Install pnpm deps
         run: pnpm install
       - name: Build release exe and bundles
         run: pnpm build
       - name: Compute SHA256 and rename
-<<<<<<< HEAD
         env:
           BINARY_DEST_PATH: ${{ env.BINARY_DEST_PATH }}
         run: bash ${{ matrix.rename-script }}
       - name: Save Linux exe
         if: ${{ matrix.target_os == 'linux' }}
-        uses: actions/upload-artifact@v4
-        with:
-          name: ${{ matrix.artifact }}-${{ matrix.target_os}}-amd64
-          path: |
-            ${{ github.workspace }}/rust/windows-client/${{ matrix.artifact }}-amd64
-            ${{ github.workspace }}/rust/windows-client/${{ matrix.artifact }}-amd64.sha256sum.txt
-      - name: Save Linux AppImage (standalone binary)
-        if: ${{ matrix.target_os == 'linux' }}
-        uses: actions/upload-artifact@v4
-        with:
-          name: ${{ matrix.artifact }}_amd64.AppImage
-          path: |
-            ${{ github.workspace }}/rust/windows-client/${{ matrix.artifact }}-amd64.AppImage
-            ${{ github.workspace }}/rust/windows-client/${{ matrix.artifact }}-amd64.AppImage.sha256sum.txt
-      - name: Save Linux deb (package)
-        if: ${{ matrix.target_os == 'linux' }}
-        uses: actions/upload-artifact@v4
-        with:
-          name: ${{ matrix.artifact }}_amd64.deb
-          path: |
-            ${{ github.workspace }}/rust/windows-client/${{ matrix.artifact }}_amd64.deb
-            ${{ github.workspace }}/rust/windows-client/${{ matrix.artifact }}_amd64.deb.sha256sum.txt
-      - name: Save Windows exe
-        if: ${{ matrix.target_os == 'windows' }}
-=======
         run: |
           # Used for release artifact
           # In release mode the name comes from tauri.conf.json
@@ -279,35 +207,46 @@
           # handle exit codes
           git diff --exit-code
       - name: Save Windows client
->>>>>>> f09315f5
+        uses: actions/upload-artifact@v4
+        with:
+          name: ${{ matrix.artifact }}-${{ matrix.target_os}}-amd64
+          path: |
+            ${{ github.workspace }}/rust/windows-client/${{ matrix.artifact }}-amd64
+            ${{ github.workspace }}/rust/windows-client/${{ matrix.artifact }}-amd64.sha256sum.txt
+      - name: Save Linux AppImage (standalone binary)
+        if: ${{ matrix.target_os == 'linux' }}
+        uses: actions/upload-artifact@v4
+        with:
+          name: ${{ matrix.artifact }}_amd64.AppImage
+          path: |
+            ${{ github.workspace }}/rust/windows-client/${{ matrix.artifact }}-amd64.AppImage
+            ${{ github.workspace }}/rust/windows-client/${{ matrix.artifact }}-amd64.AppImage.sha256sum.txt
+      - name: Save Linux deb (package)
+        if: ${{ matrix.target_os == 'linux' }}
+        uses: actions/upload-artifact@v4
+        with:
+          name: ${{ matrix.artifact }}_amd64.deb
+          path: |
+            ${{ github.workspace }}/rust/windows-client/${{ matrix.artifact }}_amd64.deb
+            ${{ github.workspace }}/rust/windows-client/${{ matrix.artifact }}_amd64.deb.sha256sum.txt
+      - name: Save Windows exe
+        if: ${{ matrix.target_os == 'windows' }}
         uses: actions/upload-artifact@v4
         with:
           name: ${{ matrix.artifact }}-${{ matrix.target_os}}-x64
           path: |
-<<<<<<< HEAD
-            ${{ github.workspace }}/rust/windows-client/${{ matrix.artifact }}-x64.exe
-            ${{ github.workspace }}/rust/windows-client/${{ matrix.artifact }}-x64.exe.sha256sum.txt
-      - name: Save Windows MSI (installer)
-        if: ${{ matrix.target_os == 'windows' }}
-=======
             ${{ github.workspace }}/rust/gui-client/${{ matrix.artifact }}-x64.exe
             ${{ github.workspace }}/rust/gui-client/${{ matrix.artifact }}-x64.exe.sha256sum.txt
-      - name: Save Windows installer
->>>>>>> f09315f5
+      - name: Save Windows MSI (installer)
+        if: ${{ matrix.target_os == 'windows' }}
         uses: actions/upload-artifact@v4
         with:
           name: ${{ matrix.artifact }}-x64-msi
           path: |
-<<<<<<< HEAD
-            ${{ github.workspace }}/rust/windows-client/${{ matrix.artifact }}-x64.msi
-            ${{ github.workspace }}/rust/windows-client/${{ matrix.artifact }}-x64.msi.sha256sum.txt
-      - name: Save Windows pdb (debug symbols)
-        if: ${{ matrix.target_os == 'windows' }}
-=======
             ${{ github.workspace }}/rust/gui-client/${{ matrix.artifact }}-x64.msi
             ${{ github.workspace }}/rust/gui-client/${{ matrix.artifact }}-x64.msi.sha256sum.txt
-      - name: Save Windows debug symbols
->>>>>>> f09315f5
+      - name: Save Windows pdb (debug symbols)
+        if: ${{ matrix.target_os == 'windows' }}
         uses: actions/upload-artifact@v4
         with:
           name: ${{ matrix.artifact }}-x64-pdb
