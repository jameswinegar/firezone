name: Rust
on:
  workflow_call:

defaults:
  run:
    working-directory: ./rust

permissions:
  contents: 'read'
  id-token: 'write'

jobs:
  static-analysis:
    name: static-analysis-${{ matrix.runs-on }}
    strategy:
      fail-fast: false
      matrix:
        runs-on:
          # We only need to run static analysis checks per OS family
          - ubuntu-22.04
          - macos-14
          - windows-2022
        # TODO: https://github.com/rust-lang/cargo/issues/5220
        include:
          - runs-on: ubuntu-22.04
            packages: # Intentionally blank as a package catch-all linter
          - runs-on: macos-14
            packages: -p connlib-client-apple -p snownet
          - runs-on: windows-2022
            packages: -p connlib-client-shared -p firezone-gui-client -p snownet
    runs-on: ${{ matrix.runs-on }}
    steps:
      - uses: actions/checkout@v4
      - uses: ./.github/actions/setup-rust
      - uses: ./.github/actions/setup-tauri
      - run: cargo fmt -- --check
      - run: |
          cargo doc --all-features --no-deps --document-private-items ${{ matrix.packages }}
        env:
          RUSTDOCFLAGS: "-D warnings"
      - run: |
          cargo clippy --all-targets --all-features ${{ matrix.packages }} -- -D warnings

  test:
    name: test-${{ matrix.runs-on }}
    strategy:
      fail-fast: false
      matrix:
        # TODO: https://github.com/rust-lang/cargo/issues/5220
        include:
          - runs-on: ubuntu-20.04
            packages: --workspace
          - runs-on: ubuntu-22.04
            packages: --workspace
          - runs-on: macos-12
            packages: -p connlib-client-apple -p snownet
          - runs-on: macos-13
            packages: -p connlib-client-apple -p snownet
          - runs-on: macos-14
            packages: -p connlib-client-apple -p snownet
          - runs-on: windows-2019
            packages: -p firezone-gui-client -p connlib-client-shared -p snownet
          - runs-on: windows-2022
            packages: -p firezone-gui-client -p connlib-client-shared -p snownet
    runs-on: ${{ matrix.runs-on }}
    steps:
      - uses: actions/checkout@v4
      - uses: ./.github/actions/setup-rust
      - uses: ./.github/actions/setup-tauri
      - run: cargo test --all-features ${{ matrix.packages }}

  # Runs the Windows client smoke test, built in debug mode. We can't run it in release
  # mode because of a known issue: <https://github.com/firezone/firezone/blob/456e044f882c2bb314e19cc44c0d19c5ad817b7c/rust/windows-client/src-tauri/src/client.rs#L162-L164>
  gui-smoke-test:
    name: gui-smoke-test-${{ matrix.runs-on }}
    strategy:
      fail-fast: false
      matrix:
        include:
<<<<<<< HEAD
          # Awaiting another PR to generalize the smoke test for Ubuntu
=======
>>>>>>> be907526
          - runs-on: ubuntu-20.04
          # Broken on 22.04 <https://github.com/firezone/firezone/issues/3699>
          - runs-on: ubuntu-22.04
          - runs-on: windows-2019
          - runs-on: windows-2022
    runs-on: ${{ matrix.runs-on }}
    defaults:
      run:
        working-directory: ./rust/gui-client
    env:
      CONNLIB_LOG_UPLOAD_INTERVAL_SECS: 300
      # The Windows client ignores RUST_LOG because it uses a settings file instead
    steps:
      - uses: actions/checkout@v4
      - uses: ./.github/actions/setup-node
        with:
          node-version: '20'
      - uses: ./.github/actions/setup-rust
      - uses: ./.github/actions/setup-tauri
      - name: pnpm install
        run: |
          pnpm install
          cp "node_modules/flowbite/dist/flowbite.min.js" "src/"
      - name: Compile TypeScript
        run: pnpm tsc
      - name: Compile Tailwind
        run: pnpm tailwindcss -i src/input.css -o src/output.css
      - name: Build client
        run: cargo build -p firezone-gui-client
      - name: Run smoke tests (Linux)
        if: ${{ runner.os == 'Linux' }}
        run: bash ../../scripts/tests/smoke-test-gui-linux.sh
      - name: Run smoke tests (Windows)
        if: ${{ runner.os == 'Windows' }}
        run: bash ../../scripts/tests/smoke-test-gui-windows.sh

  # This should be identical to `build-push-windows-release-artifacts` in `cd.yml` except for the Github permissions, needs tag, and uploading step
  build-gui:
    name: build-gui-${{ matrix.runs-on }}
    runs-on: ${{ matrix.runs-on }}
    defaults:
      run:
        working-directory: ./rust/gui-client
    strategy:
      fail-fast: false
      matrix:
        include:
          - runs-on: ubuntu-20.04
            binary-dest-path: firezone-linux-gui-client
            rename-script: ../../scripts/build/tauri-rename-ubuntu.sh
          - runs-on: windows-2019
            binary-dest-path: firezone-windows-client
            rename-script: ../../scripts/build/tauri-rename-windows.sh
    env:
      BINARY_DEST_PATH: ${{ matrix.binary-dest-path }}
      CONNLIB_LOG_UPLOAD_INTERVAL_SECS: 300
    steps:
      - uses: actions/checkout@v4
      - uses: ./.github/actions/setup-node
        with:
          node-version: '20'
      - uses: ./.github/actions/setup-rust
      - uses: ./.github/actions/setup-tauri
      - name: Install pnpm deps
        run: pnpm install
      - name: Build release exe and MSI
        run: pnpm build
      - name: Rename artifacts and compute SHA256
        shell: bash
        run: ${{ matrix.rename-script }}
      - name: Save Linux client
        if: ${{ runner.os == 'Linux' }}
        uses: ./.github/actions/upload-gui-artifact
        with:
          base: ${{ env.BINARY_DEST_PATH }}-amd64
      - name: Save Linux AppImage
        if: ${{ runner.os == 'Linux' }}
        uses: ./.github/actions/upload-gui-artifact
        with:
          base: ${{ env.BINARY_DEST_PATH }}_amd64.AppImage
      - name: Save Linux deb package
        if: ${{ runner.os == 'Linux' }}
        uses: ./.github/actions/upload-gui-artifact
        with:
          base: ${{ env.BINARY_DEST_PATH }}_amd64.deb
      - name: Save Windows client
        if: ${{ runner.os == 'Windows' }}
        uses: ./.github/actions/upload-gui-artifact
        with:
          base: ${{ env.BINARY_DEST_PATH }}-x64.exe
      - name: Save Windows MSI installer
        if: ${{ runner.os == 'Windows' }}
        uses: ./.github/actions/upload-gui-artifact
        with:
          base: ${{ env.BINARY_DEST_PATH }}-x64.msi
      - name: Save Windows debug symbols
        if: ${{ runner.os == 'Windows' }}
        uses: ./.github/actions/upload-gui-artifact
        with:
          base: ${{ env.BINARY_DEST_PATH }}-x64.pdb<|MERGE_RESOLUTION|>--- conflicted
+++ resolved
@@ -78,10 +78,6 @@
       fail-fast: false
       matrix:
         include:
-<<<<<<< HEAD
-          # Awaiting another PR to generalize the smoke test for Ubuntu
-=======
->>>>>>> be907526
           - runs-on: ubuntu-20.04
           # Broken on 22.04 <https://github.com/firezone/firezone/issues/3699>
           - runs-on: ubuntu-22.04
