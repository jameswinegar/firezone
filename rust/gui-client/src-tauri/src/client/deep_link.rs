--- conflicted
+++ resolved
@@ -3,10 +3,7 @@
 use crate::client::auth::Response as AuthResponse;
 use connlib_shared::control::SecureUrl;
 use secrecy::{ExposeSecret, Secret, SecretString};
-<<<<<<< HEAD
 #[cfg(target_os = "windows")]
-=======
->>>>>>> cea77847
 use std::io;
 
 pub(crate) const FZ_SCHEME: &str = "firezone-fd0020211111";
@@ -19,13 +16,8 @@
 #[path = "deep_link/windows.rs"]
 mod imp;
 
-<<<<<<< HEAD
-// TODO: The repeated `target_os = "windows"` here is bad.
-// When I add deep link support for Linux I'll replace this all for `anyhow`.
-=======
 // TODO: Replace this all for `anyhow`.
 #[cfg_attr(target_os = "linux", allow(dead_code))]
->>>>>>> cea77847
 #[derive(thiserror::Error, Debug)]
 pub enum Error {
     #[error("named pipe server couldn't start listening, we are probably the second instance")]
