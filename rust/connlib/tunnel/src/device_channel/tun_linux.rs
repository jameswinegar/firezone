--- conflicted
+++ resolved
@@ -143,69 +143,11 @@
         })
     }
 
-<<<<<<< HEAD
-    pub fn set_routes(
-        &mut self,
-        routes: HashSet<IpNetwork>,
-        _: &impl Callbacks,
-    ) -> Result<Option<Self>> {
+    pub fn set_routes(&mut self, routes: HashSet<IpNetwork>, _: &impl Callbacks) -> Result<()> {
         if routes == self.routes {
-            return Ok(None);
-        }
-
-=======
-    pub fn add_route(&mut self, route: IpNetwork, _: &impl Callbacks) -> Result<()> {
-        let handle = self.handle.clone();
-
-        let add_route_worker = async move {
-            let index = handle
-                .link()
-                .get()
-                .match_name(IFACE_NAME.to_string())
-                .execute()
-                .try_next()
-                .await?
-                .ok_or(Error::NoIface)?
-                .header
-                .index;
-
-            let res = match route {
-                IpNetwork::V4(ipnet) => make_route_v4(index, &handle, ipnet).execute().await,
-                IpNetwork::V6(ipnet) => make_route_v6(index, &handle, ipnet).execute().await,
-            };
-
-            match res {
-                Ok(_) => Ok(()),
-                Err(NetlinkError(err)) if err.raw_code() == FILE_ALREADY_EXISTS => Ok(()),
-                // TODO: we should be able to surface this error and handle it depending on
-                // if any of the added routes succeeded.
-                Err(err) => {
-                    tracing::error!(%route, "failed to add route: {err:#?}");
-                    Ok(())
-                }
-            }
-        };
-
-        match self.worker.take() {
-            None => self.worker = Some(add_route_worker.boxed()),
-            Some(current_worker) => {
-                self.worker = Some(
-                    async move {
-                        current_worker.await?;
-                        add_route_worker.await?;
-
-                        Ok(())
-                    }
-                    .boxed(),
-                )
-            }
-        }
-
-        Ok(())
-    }
-
-    pub fn remove_route(&mut self, route: IpNetwork, _: &impl Callbacks) -> Result<()> {
->>>>>>> eb01de02
+            return Ok(());
+        }
+
         let handle = self.handle.clone();
         let current_routes = self.routes.clone();
         self.routes = routes.clone();
