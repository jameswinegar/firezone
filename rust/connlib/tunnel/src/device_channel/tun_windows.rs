use connlib_shared::{messages::Interface as InterfaceConfig, Result};
use ip_network::IpNetwork;
use std::{
    collections::HashSet,
    io,
    net::{IpAddr, SocketAddrV4, SocketAddrV6},
    os::windows::process::CommandExt,
    process::{Command, Stdio},
    str::FromStr,
    sync::Arc,
    task::{ready, Context, Poll},
};
use tokio::sync::mpsc;
use windows::Win32::{
    NetworkManagement::{
        IpHelper::{
            CreateIpForwardEntry2, DeleteIpForwardEntry2, GetIpInterfaceEntry,
            InitializeIpForwardEntry, SetIpInterfaceEntry, MIB_IPFORWARD_ROW2, MIB_IPINTERFACE_ROW,
        },
        Ndis::NET_LUID_LH,
    },
    Networking::WinSock::{AF_INET, AF_INET6},
};

// wintun automatically appends " Tunnel" to this
const TUNNEL_NAME: &str = "Firezone";

// TODO: Double-check that all these get dropped gracefully on disconnect
pub struct Tun {
    _adapter: Arc<wintun::Adapter>,
    /// The index of our network adapter, we can use this when asking Windows to add / remove routes / DNS rules
    /// It's stable across app restarts and I'm assuming across system reboots too.
    iface_idx: u32,
    // TODO: Get rid of this mutex. It's a hack to deal with `poll_read` taking a `&self` instead of `&mut self`
    packet_rx: std::sync::Mutex<mpsc::Receiver<wintun::Packet>>,
    _recv_thread: std::thread::JoinHandle<()>,
    session: Arc<wintun::Session>,
    routes: HashSet<IpNetwork>,
}

impl Drop for Tun {
    fn drop(&mut self) {
        if let Err(e) = self.session.shutdown() {
            tracing::error!("wintun::Session::shutdown: {e:#?}");
        }
    }
}

// Hides Powershell's console on Windows
// <https://stackoverflow.com/questions/59692146/is-it-possible-to-use-the-standard-library-to-spawn-a-process-without-showing-th#60958956>
const CREATE_NO_WINDOW: u32 = 0x08000000;
// Copied from tun_linux.rs
const DEFAULT_MTU: u32 = 1280;

impl Tun {
    pub fn new(config: &InterfaceConfig, dns_config: Vec<IpAddr>) -> Result<Self> {
        const TUNNEL_UUID: &str = "e9245bc1-b8c1-44ca-ab1d-c6aad4f13b9c";

        // SAFETY: we're loading a DLL from disk and it has arbitrary C code in it.
        // The Windows client, in `wintun_install` hashes the DLL at startup, before calling connlib, so it's unlikely for the DLL to be accidentally corrupted by the time we get here.
        let path = connlib_shared::windows::wintun_dll_path()?;
        let wintun = unsafe { wintun::load_from_path(path) }?;
        let uuid = uuid::Uuid::from_str(TUNNEL_UUID)?;
        let adapter =
            match wintun::Adapter::create(&wintun, "Firezone", TUNNEL_NAME, Some(uuid.as_u128())) {
                Ok(x) => x,
                Err(e) => {
                    tracing::error!(
                        "wintun::Adapter::create failed, probably need admin powers: {}",
                        e
                    );
                    return Err(e.into());
                }
            };

        tracing::debug!("Setting our IPv4 = {}", config.ipv4);
        tracing::debug!("Setting our IPv6 = {}", config.ipv6);

        // TODO: See if there's a good Win32 API for this
        // Using netsh directly instead of wintun's `set_network_addresses_tuple` because their code doesn't work for IPv6
        Command::new("netsh")
            .creation_flags(CREATE_NO_WINDOW)
            .arg("interface")
            .arg("ipv4")
            .arg("set")
            .arg("address")
            .arg(format!("name=\"{TUNNEL_NAME}\""))
            .arg("source=static")
            .arg(format!("address={}", config.ipv4))
            .arg("mask=255.255.255.255")
            .stdout(Stdio::null())
            .status()?;

        Command::new("netsh")
            .creation_flags(CREATE_NO_WINDOW)
            .arg("interface")
            .arg("ipv6")
            .arg("set")
            .arg("address")
            .arg(format!("interface=\"{TUNNEL_NAME}\""))
            .arg(format!("address={}", config.ipv6))
            .stdout(Stdio::null())
            .status()?;

        tracing::debug!("Our IPs are {:?}", adapter.get_addresses()?);

        let iface_idx = adapter.get_adapter_index()?;

        // Remove any routes that were previously associated with us
        // TODO: Pick a more elegant way to do this
        Command::new("powershell")
            .creation_flags(CREATE_NO_WINDOW)
            .arg("-Command")
            .arg(format!(
                "Remove-NetRoute -InterfaceIndex {iface_idx} -Confirm:$false"
            ))
            .stdout(Stdio::null())
            .status()?;

        set_iface_config(adapter.get_luid(), DEFAULT_MTU)?;

        // Set our DNS IP as the DNS server for our interface
        // TODO: Known issue where web browsers will keep a connection open to a site,
        // using QUIC, HTTP/2, or even HTTP/1.1, and so they won't resolve the DNS
        // again unless you let that connection time out:
        // <https://github.com/firezone/firezone/issues/3113#issuecomment-1882096111>
        // TODO: If we have a Windows gateway, it shouldn't configure DNS, right?
        Command::new("powershell")
            .creation_flags(CREATE_NO_WINDOW)
            .arg("-Command")
            .arg(format!(
                "Set-DnsClientServerAddress -InterfaceIndex {iface_idx} -ServerAddresses({})",
                dns_config
                    .iter()
                    .map(|ip| format!("\"{ip}\""))
                    .collect::<Vec<_>>()
                    .join(",")
            ))
            .stdout(Stdio::null())
            .status()?;

        let session = Arc::new(adapter.start_session(wintun::MAX_RING_CAPACITY)?);

        let (packet_tx, packet_rx) = mpsc::channel(5);

        let recv_thread = start_recv_thread(packet_tx, Arc::clone(&session))?;
        let packet_rx = std::sync::Mutex::new(packet_rx);

        Ok(Self {
            _adapter: adapter,
            iface_idx,
            _recv_thread: recv_thread,
            packet_rx,
            session: Arc::clone(&session),
            routes: HashSet::new(),
        })
    }

    // It's okay if this blocks until the route is added in the OS.
<<<<<<< HEAD
    pub fn set_routes(&mut self, routes: HashSet<IpNetwork>) -> Result<()> {
        for route in routes.difference(&self.routes) {
            self.add_route(*route)?;
        }

        for route in self.routes.difference(&routes) {
            self.remove_route(*route)?;
        }

        self.routes = routes;

        Ok(())
    }

    // It's okay if this blocks until the route is added in the OS.
    fn add_route(&self, route: IpNetwork) -> Result<()> {
=======
    pub fn add_route(
        &self,
        route: IpNetwork,
        _: &impl connlib_shared::Callbacks<Error = connlib_shared::Error>,
    ) -> Result<()> {
>>>>>>> eb01de02
        const DUPLICATE_ERR: u32 = 0x80071392;
        let entry = self.forward_entry(route);

        // SAFETY: Windows shouldn't store the reference anywhere, it's just a way to pass lots of arguments at once. And no other thread sees this variable.
        match unsafe { CreateIpForwardEntry2(&entry) }.ok() {
            Ok(()) => Ok(()),
            Err(e) if e.code().0 as u32 == DUPLICATE_ERR => {
                tracing::debug!(%route, "Failed to add duplicate route, ignoring");
                Ok(())
            }
            Err(e) => Err(e.into()),
        }
    }

<<<<<<< HEAD
    // It's okay if this blocks until the route is removed in the OS.
    fn remove_route(&self, route: IpNetwork) -> Result<()> {
=======
    // It's okay if this blocks until the route is added in the OS.
    pub fn remove_route(
        &self,
        route: IpNetwork,
        _: &impl connlib_shared::Callbacks<Error = connlib_shared::Error>,
    ) -> Result<()> {
>>>>>>> eb01de02
        let entry = self.forward_entry(route);

        // SAFETY: Windows shouldn't store the reference anywhere, it's just a way to pass lots of arguments at once. And no other thread sees this variable.
        unsafe { DeleteIpForwardEntry2(&entry) }.ok()?;
        Ok(())
    }

    pub fn poll_read(&self, buf: &mut [u8], cx: &mut Context<'_>) -> Poll<io::Result<usize>> {
        let mut packet_rx = self.packet_rx.try_lock().unwrap();

        let pkt = ready!(packet_rx.poll_recv(cx));

        match pkt {
            Some(pkt) => {
                let bytes = pkt.bytes();
                let len = bytes.len();
                if len > buf.len() {
                    // This shouldn't happen now that we set IPv4 and IPv6 MTU
                    // If it does, something is wrong.
                    tracing::warn!("Packet is too long to read ({len} bytes)");
                    return Poll::Ready(Ok(0));
                }
                buf[0..len].copy_from_slice(bytes);
                Poll::Ready(Ok(len))
            }
            None => {
                tracing::error!("error receiving packet from mpsc channel");
                Poll::Ready(Err(std::io::ErrorKind::Other.into()))
            }
        }
    }

    pub fn name(&self) -> &str {
        TUNNEL_NAME
    }

    pub fn write4(&self, bytes: &[u8]) -> io::Result<usize> {
        self.write(bytes)
    }

    pub fn write6(&self, bytes: &[u8]) -> io::Result<usize> {
        self.write(bytes)
    }

    fn write(&self, bytes: &[u8]) -> io::Result<usize> {
        let len = bytes
            .len()
            .try_into()
            .expect("Packet length should fit into u16");

        let Ok(mut pkt) = self.session.allocate_send_packet(len) else {
            // Ring buffer is full, just drop the packet since we're at the IP layer
            return Ok(0);
        };

        pkt.bytes_mut().copy_from_slice(bytes);
        // `send_packet` cannot fail to enqueue the packet, since we already allocated
        // space in the ring buffer.
        self.session.send_packet(pkt);
        Ok(bytes.len())
    }

    fn forward_entry(&self, route: IpNetwork) -> MIB_IPFORWARD_ROW2 {
        let mut row = MIB_IPFORWARD_ROW2::default();
        // SAFETY: Windows shouldn't store the reference anywhere, it's just setting defaults
        unsafe { InitializeIpForwardEntry(&mut row) };

        let prefix = &mut row.DestinationPrefix;
        match route {
            IpNetwork::V4(x) => {
                prefix.PrefixLength = x.netmask();
                prefix.Prefix.Ipv4 = SocketAddrV4::new(x.network_address(), 0).into();
            }
            IpNetwork::V6(x) => {
                prefix.PrefixLength = x.netmask();
                prefix.Prefix.Ipv6 = SocketAddrV6::new(x.network_address(), 0, 0, 0).into();
            }
        }

        row.InterfaceIndex = self.iface_idx;
        row.Metric = 0;

        row
    }
}

fn start_recv_thread(
    packet_tx: mpsc::Sender<wintun::Packet>,
    session: Arc<wintun::Session>,
) -> io::Result<std::thread::JoinHandle<()>> {
    std::thread::Builder::new()
        .name("Firezone wintun worker".into())
        .spawn(move || {
            loop {
                match session.receive_blocking() {
                    Ok(pkt) => {
                        if packet_tx.blocking_send(pkt).is_err() {
                            // Most likely the receiver was dropped and we're closing down the connlib session.
                            break;
                        }
                    }
                    Err(wintun::Error::ShuttingDown) => break,
                    Err(e) => {
                        tracing::error!("wintun::Session::receive_blocking: {e:#?}");
                        break;
                    }
                }
            }
            tracing::debug!("recv_task exiting gracefully");
        })
}

/// Sets MTU on the interface
/// TODO: Set IP and other things in here too, so the code is more organized
fn set_iface_config(luid: wintun::NET_LUID_LH, mtu: u32) -> Result<()> {
    // SAFETY: Both NET_LUID_LH unions should be the same. We're just copying out
    // the u64 value and re-wrapping it, since wintun doesn't refer to the windows
    // crate's version of NET_LUID_LH.
    let luid = NET_LUID_LH {
        Value: unsafe { luid.Value },
    };

    // Set MTU for IPv4
    {
        let mut row = MIB_IPINTERFACE_ROW {
            Family: AF_INET,
            InterfaceLuid: luid,
            ..Default::default()
        };

        // SAFETY: TODO
        unsafe { GetIpInterfaceEntry(&mut row) }.ok()?;

        // https://stackoverflow.com/questions/54857292/setipinterfaceentry-returns-error-invalid-parameter
        row.SitePrefixLength = 0;

        // Set MTU for IPv4
        row.NlMtu = mtu;

        // SAFETY: TODO
        unsafe { SetIpInterfaceEntry(&mut row) }.ok()?;
    }

    // Set MTU for IPv6
    {
        let mut row = MIB_IPINTERFACE_ROW {
            Family: AF_INET6,
            InterfaceLuid: luid,
            ..Default::default()
        };

        // SAFETY: TODO
        unsafe { GetIpInterfaceEntry(&mut row) }.ok()?;

        // https://stackoverflow.com/questions/54857292/setipinterfaceentry-returns-error-invalid-parameter
        row.SitePrefixLength = 0;

        // Set MTU for IPv4
        row.NlMtu = mtu;

        // SAFETY: TODO
        unsafe { SetIpInterfaceEntry(&mut row) }.ok()?;
    }
    Ok(())
}<|MERGE_RESOLUTION|>--- conflicted
+++ resolved
@@ -157,7 +157,6 @@
     }
 
     // It's okay if this blocks until the route is added in the OS.
-<<<<<<< HEAD
     pub fn set_routes(&mut self, routes: HashSet<IpNetwork>) -> Result<()> {
         for route in routes.difference(&self.routes) {
             self.add_route(*route)?;
@@ -174,13 +173,6 @@
 
     // It's okay if this blocks until the route is added in the OS.
     fn add_route(&self, route: IpNetwork) -> Result<()> {
-=======
-    pub fn add_route(
-        &self,
-        route: IpNetwork,
-        _: &impl connlib_shared::Callbacks<Error = connlib_shared::Error>,
-    ) -> Result<()> {
->>>>>>> eb01de02
         const DUPLICATE_ERR: u32 = 0x80071392;
         let entry = self.forward_entry(route);
 
@@ -195,17 +187,8 @@
         }
     }
 
-<<<<<<< HEAD
     // It's okay if this blocks until the route is removed in the OS.
     fn remove_route(&self, route: IpNetwork) -> Result<()> {
-=======
-    // It's okay if this blocks until the route is added in the OS.
-    pub fn remove_route(
-        &self,
-        route: IpNetwork,
-        _: &impl connlib_shared::Callbacks<Error = connlib_shared::Error>,
-    ) -> Result<()> {
->>>>>>> eb01de02
         let entry = self.forward_entry(route);
 
         // SAFETY: Windows shouldn't store the reference anywhere, it's just a way to pass lots of arguments at once. And no other thread sees this variable.
