#![allow(clippy::module_inception)]
#![cfg_attr(target_family = "windows", allow(dead_code))] // TODO: Remove when windows is fully implemented.

#[cfg(any(target_os = "macos", target_os = "ios"))]
#[path = "device_channel/tun_darwin.rs"]
mod tun;

#[cfg(target_os = "linux")]
#[path = "device_channel/tun_linux.rs"]
mod tun;

#[cfg(target_family = "windows")]
#[path = "device_channel/tun_windows.rs"]
mod tun;

// TODO: Android and linux are nearly identical; use a common tunnel module?
#[cfg(target_os = "android")]
#[path = "device_channel/tun_android.rs"]
mod tun;

use crate::ip_packet::MutableIpPacket;
use connlib_shared::error::ConnlibError;
use connlib_shared::messages::Interface;
use connlib_shared::{Callbacks, Error};
use ip_network::IpNetwork;
use std::borrow::Cow;
use std::io;
use std::sync::atomic::{AtomicUsize, Ordering};
use std::task::{Context, Poll};
use tun::Tun;

pub struct Device {
    mtu: AtomicUsize,
    tun: Tun,
}

impl Device {
    #[cfg(target_family = "unix")]
    pub(crate) fn new(
        config: &Interface,
        callbacks: &impl Callbacks<Error = Error>,
    ) -> Result<Device, ConnlibError> {
        let tun = Tun::new(config, callbacks)?;
        let mtu = AtomicUsize::new(ioctl::interface_mtu_by_name(tun.name())?);

        Ok(Device { mtu, tun })
    }

    #[cfg(target_family = "windows")]
    pub(crate) fn new(
        config: &Interface,
        _: &impl Callbacks<Error = Error>,
    ) -> Result<Device, ConnlibError> {
        Ok(Device {
            tun: Tun::new(config)?,
<<<<<<< HEAD
            mtu: AtomicUsize::new(1_500), // TODO: Dummy value for now.
=======
            mtu: AtomicUsize::new(1_280),
>>>>>>> b332780c
        })
    }

    #[cfg(target_family = "unix")]
    pub(crate) fn poll_read<'b>(
        &self,
        buf: &'b mut [u8],
        cx: &mut Context<'_>,
    ) -> Poll<io::Result<Option<MutableIpPacket<'b>>>> {
        let n = std::task::ready!(self.tun.poll_read(&mut buf[..self.mtu()], cx))?;

        if n == 0 {
            return Poll::Ready(Ok(None));
        }

        Poll::Ready(Ok(Some(MutableIpPacket::new(&mut buf[..n]).ok_or_else(
            || {
                io::Error::new(
                    io::ErrorKind::InvalidInput,
                    "received bytes are not an IP packet",
                )
            },
        )?)))
    }

    #[cfg(target_family = "windows")]
    pub(crate) fn poll_read<'b>(
        &self,
        buf: &'b mut [u8],
        cx: &mut Context<'_>,
    ) -> Poll<io::Result<Option<MutableIpPacket<'b>>>> {
<<<<<<< HEAD
        // TODO: I don't understand the MTU slice here
        // Are we doing partial reads so that the IP packets can fragment if needed instead of dropping?
=======
>>>>>>> b332780c
        let n = std::task::ready!(self.tun.poll_read(&mut buf[..self.mtu()], cx))?;

        if n == 0 {
            return Poll::Ready(Ok(None));
        }

        Poll::Ready(Ok(Some(MutableIpPacket::new(&mut buf[..n]).ok_or_else(
            || {
                io::Error::new(
                    io::ErrorKind::InvalidInput,
                    "received bytes are not an IP packet",
                )
            },
        )?)))
    }

    pub(crate) fn mtu(&self) -> usize {
        self.mtu.load(Ordering::Relaxed)
    }

    #[cfg(target_family = "unix")]
    pub(crate) fn add_route(
        &self,
        route: IpNetwork,
        callbacks: &impl Callbacks<Error = Error>,
    ) -> Result<Option<Device>, Error> {
        let Some(tun) = self.tun.add_route(route, callbacks)? else {
            return Ok(None);
        };
        let mtu = AtomicUsize::new(ioctl::interface_mtu_by_name(tun.name())?);

        Ok(Some(Device { mtu, tun }))
    }

    #[cfg(target_family = "windows")]
    pub(crate) fn add_route(
        &self,
        route: IpNetwork,
        _: &impl Callbacks<Error = Error>,
    ) -> Result<Option<Device>, Error> {
        self.tun.add_route(route)?;
        Ok(None)
    }

    #[cfg(target_family = "unix")]
    pub(crate) fn refresh_mtu(&self) -> Result<usize, Error> {
        let mtu = ioctl::interface_mtu_by_name(self.tun.name())?;
        self.mtu.store(mtu, Ordering::Relaxed);

        Ok(mtu)
    }

    #[cfg(target_family = "windows")]
    pub(crate) fn refresh_mtu(&self) -> Result<usize, Error> {
        // TODO
        Ok(0)
    }

    pub fn write(&self, packet: Packet<'_>) -> io::Result<usize> {
        match packet {
            Packet::Ipv4(msg) => self.tun.write4(&msg),
            Packet::Ipv6(msg) => self.tun.write6(&msg),
        }
    }
}

pub enum Packet<'a> {
    Ipv4(Cow<'a, [u8]>),
    Ipv6(Cow<'a, [u8]>),
}

#[cfg(target_family = "unix")]
mod ioctl {
    use super::*;
    use std::os::fd::RawFd;
    use tun::SIOCGIFMTU;

    pub(crate) fn interface_mtu_by_name(name: &str) -> Result<usize, ConnlibError> {
        let socket = Socket::ip4()?;
        let request = Request::<GetInterfaceMtuPayload>::new(name)?;

        // Safety: The file descriptor is open.
        unsafe {
            exec(socket.fd, SIOCGIFMTU, &request)?;
        }

        Ok(request.payload.mtu as usize)
    }

    /// Executes the `ioctl` syscall on the given file descriptor with the provided request.
    ///
    /// # Safety
    ///
    /// The file descriptor must be open.
    pub(crate) unsafe fn exec<P>(
        fd: RawFd,
        code: libc::c_ulong,
        req: &Request<P>,
    ) -> Result<(), ConnlibError> {
        let ret = unsafe { libc::ioctl(fd, code as _, req) };

        if ret < 0 {
            return Err(io::Error::last_os_error().into());
        }

        Ok(())
    }

    /// Represents a control request to an IO device, addresses by the device's name.
    ///
    /// The payload MUST also be `#[repr(C)]` and its layout depends on the particular request you are sending.
    #[repr(C)]
    pub(crate) struct Request<P> {
        pub(crate) name: [std::ffi::c_uchar; libc::IF_NAMESIZE],
        pub(crate) payload: P,
    }

    /// A socket newtype which closes the file descriptor on drop.
    struct Socket {
        fd: RawFd,
    }

    impl Socket {
        fn ip4() -> io::Result<Socket> {
            // Safety: All provided parameters are constants.
            let fd = unsafe { libc::socket(libc::AF_INET, libc::SOCK_STREAM, libc::IPPROTO_IP) };

            if fd == -1 {
                return Err(io::Error::last_os_error());
            }

            Ok(Self { fd })
        }
    }

    impl Drop for Socket {
        fn drop(&mut self) {
            // Safety: This is the only call to `close` and it happens when `Guard` is being dropped.
            unsafe { libc::close(self.fd) };
        }
    }

    impl Request<GetInterfaceMtuPayload> {
        fn new(name: &str) -> io::Result<Self> {
            if name.len() > libc::IF_NAMESIZE {
                return Err(io::ErrorKind::InvalidInput.into());
            }

            let mut request = Request {
                name: [0u8; libc::IF_NAMESIZE],
                payload: Default::default(),
            };

            request.name[..name.len()].copy_from_slice(name.as_bytes());

            Ok(request)
        }
    }

    #[derive(Default)]
    #[repr(C)]
    struct GetInterfaceMtuPayload {
        mtu: libc::c_int,
    }
}<|MERGE_RESOLUTION|>--- conflicted
+++ resolved
@@ -53,11 +53,7 @@
     ) -> Result<Device, ConnlibError> {
         Ok(Device {
             tun: Tun::new(config)?,
-<<<<<<< HEAD
-            mtu: AtomicUsize::new(1_500), // TODO: Dummy value for now.
-=======
             mtu: AtomicUsize::new(1_280),
->>>>>>> b332780c
         })
     }
 
@@ -89,11 +85,6 @@
         buf: &'b mut [u8],
         cx: &mut Context<'_>,
     ) -> Poll<io::Result<Option<MutableIpPacket<'b>>>> {
-<<<<<<< HEAD
-        // TODO: I don't understand the MTU slice here
-        // Are we doing partial reads so that the IP packets can fragment if needed instead of dropping?
-=======
->>>>>>> b332780c
         let n = std::task::ready!(self.tun.poll_read(&mut buf[..self.mtu()], cx))?;
 
         if n == 0 {
