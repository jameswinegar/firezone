//! The Tauri GUI for Windows
//! This is not checked or compiled on other platforms.

// TODO: `git grep` for unwraps before 1.0, especially this gui module

use crate::client::{self, deep_link, network_changes, BUNDLE_ID};
use anyhow::{anyhow, bail, Context, Result};
use arc_swap::ArcSwap;
use client::{
    about, logging,
    settings::{self, app_local_data_dir, AdvancedSettings},
};
use connlib_client_shared::{file_logger, ResourceDescription};
use connlib_shared::messages::ResourceId;
use secrecy::{ExposeSecret, SecretString};
use std::{net::IpAddr, path::PathBuf, str::FromStr, sync::Arc, time::Duration};
use system_tray_menu::Event as TrayMenuEvent;
use tauri::{api::notification::Notification, Manager, SystemTray, SystemTrayEvent};
use tokio::sync::{mpsc, oneshot, Notify};
use ControllerRequest as Req;

mod system_tray_menu;

/// The Windows client doesn't use platform APIs to detect network connectivity changes,
/// so we rely on connlib to do so. We have valid use cases for headless Windows clients
/// (IoT devices, point-of-sale devices, etc), so try to reconnect for 30 days if there's
/// been a partition.
const MAX_PARTITION_TIME: Duration = Duration::from_secs(60 * 60 * 24 * 30);

pub(crate) type CtlrTx = mpsc::Sender<ControllerRequest>;

/// All managed state that we might need to access from odd places like Tauri commands.
///
/// Note that this never gets Dropped because of
/// <https://github.com/tauri-apps/tauri/issues/8631>
pub(crate) struct Managed {
    pub ctlr_tx: CtlrTx,
    pub inject_faults: bool,
}

impl Managed {
    #[cfg(debug_assertions)]
    /// In debug mode, if `--inject-faults` is passed, sleep for `millis` milliseconds
    pub async fn fault_msleep(&self, millis: u64) {
        if self.inject_faults {
            tokio::time::sleep(std::time::Duration::from_millis(millis)).await;
        }
    }

    #[cfg(not(debug_assertions))]
    /// Does nothing in release mode
    pub async fn fault_msleep(&self, _millis: u64) {}
}

/// Runs the Tauri GUI and returns on exit or unrecoverable error
pub(crate) fn run(params: client::GuiParams) -> Result<()> {
<<<<<<< HEAD
=======
    // Change to data dir so the file logger will write there and not in System32 if we're launching from an app link
    let cwd = app_local_data_dir()
        .ok_or_else(|| anyhow!("app_local_data_dir() failed"))?
        .join("data");
    std::fs::create_dir_all(&cwd)?;
    std::env::set_current_dir(&cwd)?;

    let advanced_settings = settings::load_advanced_settings().unwrap_or_default();

    // Start logging
    let logging_handles = client::logging::setup(&advanced_settings.log_filter)?;
    tracing::info!("started log");
    tracing::info!("GIT_VERSION = {}", crate::client::GIT_VERSION);

>>>>>>> 3d8ed7f1
    let client::GuiParams {
        advanced_settings,
        crash_on_purpose,
        flag_elevated: _,
        inject_faults,
        logging_handles,
    } = params;

    // Need to keep this alive so crashes will be handled. Dropping detaches it.
    let _crash_handler = match client::crash_handling::attach_handler() {
        Ok(x) => Some(x),
        Err(error) => {
            // TODO: None of these logs are actually written yet
            // <https://github.com/firezone/firezone/issues/3211>
            tracing::warn!(?error, "Did not set up crash handler");
            None
        }
    };

    // Needed for the deep link server
    let rt = tokio::runtime::Runtime::new()?;
    let _guard = rt.enter();

    if crash_on_purpose {
        tokio::spawn(async {
            let delay = 10;
            tracing::info!("Will crash on purpose in {delay} seconds to test crash handling.");
            tokio::time::sleep(std::time::Duration::from_secs(delay)).await;
            tracing::info!("Crashing on purpose because of `--crash-on-purpose` flag");
            unsafe { sadness_generator::raise_segfault() }
        });
    }

    let (ctlr_tx, ctlr_rx) = mpsc::channel(5);
    let notify_controller = Arc::new(Notify::new());

    // Make sure we're single-instance
    // We register our deep links to call the `open-deep-link` subcommand,
    // so if we're at this point, we know we've been launched manually
    let server = deep_link::Server::new()?;

    // We know now we're the only instance on the computer, so register our exe
    // to handle deep links
    deep_link::register()?;
    tokio::spawn(accept_deep_links(server, ctlr_tx.clone()));

    let managed = Managed {
        ctlr_tx: ctlr_tx.clone(),
        inject_faults,
    };

    let tray = SystemTray::new().with_menu(system_tray_menu::signed_out());

    tauri::Builder::default()
        .manage(managed)
        .on_window_event(|event| {
            if let tauri::WindowEvent::CloseRequested { api, .. } = event.event() {
                // Keep the frontend running but just hide this webview
                // Per https://tauri.app/v1/guides/features/system-tray/#preventing-the-app-from-closing

                event.window().hide().unwrap();
                api.prevent_close();
            }
        })
        .invoke_handler(tauri::generate_handler![
            about::get_cargo_version,
            about::get_git_version,
            logging::clear_logs,
            logging::count_logs,
            logging::export_logs,
            settings::apply_advanced_settings,
            settings::reset_advanced_settings,
            settings::get_advanced_settings,
        ])
        .system_tray(tray)
        .on_system_tray_event(|app, event| {
            if let SystemTrayEvent::MenuItemClick { id, .. } = event {
                let event = match TrayMenuEvent::from_str(&id) {
                    Ok(x) => x,
                    Err(e) => {
                        tracing::error!("{e}");
                        return;
                    }
                };
                match handle_system_tray_event(app, event) {
                    Ok(_) => {}
                    Err(e) => tracing::error!("{e}"),
                }
            }
        })
        .setup(move |app| {
            assert_eq!(
                BUNDLE_ID,
                app.handle().config().tauri.bundle.identifier,
                "BUNDLE_ID should match bundle ID in tauri.conf.json"
            );

            let app_handle = app.handle();
            let _ctlr_task = tokio::spawn(async move {
                let result = run_controller(
                    app_handle.clone(),
                    ctlr_tx,
                    ctlr_rx,
                    logging_handles,
                    advanced_settings,
                    notify_controller,
                )
                .await;

                // See <https://github.com/tauri-apps/tauri/issues/8631>
                // This should be the ONLY place we call `app.exit` or `app_handle.exit`,
                // because it exits the entire process without dropping anything.
                //
                // This seems to be a platform limitation that Tauri is unable to hide
                // from us. It was the source of much consternation at time of writing.

                if let Err(e) = result {
                    tracing::error!("run_controller returned an error: {e:#?}");
                    app_handle.exit(1);
                } else {
                    tracing::debug!("GUI controller task exited cleanly");
                    app_handle.exit(0);
                }
            });

            Ok(())
        })
        .build(tauri::generate_context!())?
        .run(|_app_handle, event| {
            if let tauri::RunEvent::ExitRequested { api, .. } = event {
                // Don't exit if we close our main window
                // https://tauri.app/v1/guides/features/system-tray/#preventing-the-app-from-closing

                api.prevent_exit();
            }
        });
    Ok(())
}

/// Worker task to accept deep links from a named pipe forever
///
/// * `server` An initial named pipe server to consume before making new servers. This lets us also use the named pipe to enforce single-instance
async fn accept_deep_links(mut server: deep_link::Server, ctlr_tx: CtlrTx) -> Result<()> {
    loop {
        if let Ok(url) = server.accept().await {
            ctlr_tx
                .send(ControllerRequest::SchemeRequest(url))
                .await
                .ok();
        }
        // We re-create the named pipe server every time we get a link, because of an oddity in the Windows API.
        server = deep_link::Server::new()?;
    }
}

fn handle_system_tray_event(app: &tauri::AppHandle, event: TrayMenuEvent) -> Result<()> {
    let ctlr_tx = &app
        .try_state::<Managed>()
        .ok_or_else(|| anyhow!("can't get Managed struct from Tauri"))?
        .ctlr_tx;

    // TODO: Just handle these in Controller directly: <https://github.com/firezone/firezone/issues/2983>
    match event {
        TrayMenuEvent::About => {
            let win = app
                .get_window("about")
                .ok_or_else(|| anyhow!("getting handle to About window"))?;

            if win.is_visible()? {
                win.hide()?;
            } else {
                win.show()?;
            }
        }
        TrayMenuEvent::CancelSignIn => ctlr_tx.blocking_send(ControllerRequest::CancelSignIn)?,
        TrayMenuEvent::Resource { id } => {
            ctlr_tx.blocking_send(ControllerRequest::CopyResource(id))?
        }
        TrayMenuEvent::Settings => {
            let win = app
                .get_window("settings")
                .ok_or_else(|| anyhow!("getting handle to Settings window"))?;

            if win.is_visible()? {
                // If we close the window here, we can't re-open it, we'd have to fully re-create it. Not needed for MVP - We agreed 100 MB is fine for the GUI client.
                win.hide()?;
            } else {
                win.show()?;
            }
        }
        TrayMenuEvent::SignIn => ctlr_tx.blocking_send(ControllerRequest::SignIn)?,
        TrayMenuEvent::SignOut => ctlr_tx.blocking_send(ControllerRequest::SignOut)?,
        TrayMenuEvent::Quit => ctlr_tx.blocking_send(ControllerRequest::Quit)?,
    }
    Ok(())
}

pub(crate) enum ControllerRequest {
    CancelSignIn,
    CopyResource(String),
    Disconnected,
    DisconnectedTokenExpired,
    ExportLogs { path: PathBuf, stem: PathBuf },
    GetAdvancedSettings(oneshot::Sender<AdvancedSettings>),
    Quit,
    SchemeRequest(url::Url),
    SignIn,
    SignOut,
    TunnelReady,
}

#[derive(Clone)]
struct CallbackHandler {
    logger: file_logger::Handle,
    notify_controller: Arc<Notify>,
    ctlr_tx: CtlrTx,
    resources: Arc<ArcSwap<Vec<ResourceDescription>>>,
}

#[derive(thiserror::Error, Debug)]
enum CallbackError {
    #[error("system DNS resolver problem: {0}")]
    Resolvers(#[from] client::resolvers::Error),
    #[error("can't send to controller task: {0}")]
    SendError(#[from] mpsc::error::TrySendError<ControllerRequest>),
}

// Callbacks must all be non-blocking
impl connlib_client_shared::Callbacks for CallbackHandler {
    type Error = CallbackError;

    fn on_disconnect(
        &self,
        error: Option<&connlib_client_shared::Error>,
    ) -> Result<(), Self::Error> {
        tracing::debug!("on_disconnect {error:?}");
        self.ctlr_tx.try_send(match error {
            Some(connlib_client_shared::Error::TokenExpired) => {
                ControllerRequest::DisconnectedTokenExpired
            }
            _ => ControllerRequest::Disconnected,
        })?;
        Ok(())
    }

    fn on_tunnel_ready(&self) -> Result<(), Self::Error> {
        tracing::info!("on_tunnel_ready");
        self.ctlr_tx.try_send(ControllerRequest::TunnelReady)?;
        Ok(())
    }

    fn on_update_resources(&self, resources: Vec<ResourceDescription>) -> Result<(), Self::Error> {
        tracing::info!("on_update_resources");
        self.resources.store(resources.into());
        self.notify_controller.notify_one();
        Ok(())
    }

    fn get_system_default_resolvers(&self) -> Result<Option<Vec<IpAddr>>, Self::Error> {
        Ok(Some(client::resolvers::get()?))
    }

    fn roll_log_file(&self) -> Option<PathBuf> {
        self.logger.roll_to_new_file().unwrap_or_else(|e| {
            tracing::debug!("Failed to roll over to new file: {e}");

            None
        })
    }
}

struct Controller {
    /// Debugging-only settings like API URL, auth URL, log filter
    advanced_settings: AdvancedSettings,
    app: tauri::AppHandle,
    // Sign-in state with the portal / deep links
    auth: client::auth::Auth,
    ctlr_tx: CtlrTx,
    /// connlib session for the currently signed-in user, if there is one
    session: Option<Session>,
    /// The UUIDv4 device ID persisted to disk
    /// Sent verbatim to Session::connect
    device_id: String,
    logging_handles: client::logging::Handles,
    /// Tells us when to wake up and look for a new resource list. Tokio docs say that memory reads and writes are synchronized when notifying, so we don't need an extra mutex on the resources.
    notify_controller: Arc<Notify>,
    tunnel_ready: bool,
}

/// Everything related to a signed-in user session
struct Session {
    callback_handler: CallbackHandler,
    connlib: connlib_client_shared::Session<CallbackHandler>,
}

impl Controller {
    async fn new(
        app: tauri::AppHandle,
        ctlr_tx: CtlrTx,
        logging_handles: client::logging::Handles,
        advanced_settings: AdvancedSettings,
        notify_controller: Arc<Notify>,
    ) -> Result<Self> {
        let device_id = client::device_id::device_id(&app.config().tauri.bundle.identifier).await?;

        let mut this = Self {
            advanced_settings,
            app,
            auth: client::auth::Auth::new()?,
            ctlr_tx,
            session: None,
            device_id,
            logging_handles,
            notify_controller,
            tunnel_ready: false,
        };

        if let Some(token) = this.auth.token()? {
            // Connect immediately if we reloaded the token
            if let Err(e) = this.start_session(token) {
                tracing::error!("couldn't restart session on app start: {e:#?}");
            }
        }

        Ok(this)
    }

    // TODO: Figure out how re-starting sessions automatically will work
    /// Pre-req: the auth module must be signed in
    fn start_session(&mut self, token: SecretString) -> Result<()> {
        if self.session.is_some() {
            bail!("can't start session, we're already in a session");
        }

        let callback_handler = CallbackHandler {
            ctlr_tx: self.ctlr_tx.clone(),
            logger: self.logging_handles.logger.clone(),
            notify_controller: Arc::clone(&self.notify_controller),
            resources: Default::default(),
        };

        let connlib = connlib_client_shared::Session::connect(
            self.advanced_settings.api_url.clone(),
            token,
            self.device_id.clone(),
            None, // TODO: Send device name here (windows computer name)
            None,
            callback_handler.clone(),
            Some(MAX_PARTITION_TIME),
        )?;

        self.session = Some(Session {
            callback_handler,
            connlib,
        });

        Ok(())
    }

    fn copy_resource(&self, id: &str) -> Result<()> {
        let Some(session) = &self.session else {
            bail!("app is signed out");
        };
        let resources = session.callback_handler.resources.load();
        let id = ResourceId::from_str(id)?;
        let Some(res) = resources.iter().find(|r| r.id() == id) else {
            bail!("resource ID is not in the list");
        };
        let mut clipboard = arboard::Clipboard::new()?;
        // TODO: Make this a method on `ResourceDescription`
        match res {
            ResourceDescription::Dns(x) => clipboard.set_text(&x.address)?,
            ResourceDescription::Cidr(x) => clipboard.set_text(&x.address.to_string())?,
        }
        Ok(())
    }

    async fn handle_deep_link(&mut self, url: &url::Url) -> Result<()> {
        let Some(auth_response) = client::deep_link::parse_auth_callback(url) else {
            // TODO: `bail` is redundant here, just do `.context("")?;` since it's `anyhow`
            bail!("couldn't parse scheme request");
        };

        let token = self.auth.handle_response(auth_response)?;
        if let Err(e) = self.start_session(token) {
            // TODO: Replace `bail` with `context` here too
            bail!("couldn't start session: {e:#?}");
        }
        Ok(())
    }

    /// Returns a new system tray menu
    fn build_system_tray_menu(&self) -> tauri::SystemTrayMenu {
        // TODO: Refactor this and the auth module so that "Are we logged in"
        // doesn't require such complicated control flow to answer.
        if let Some(auth_session) = self.auth.session() {
            if let Some(connlib_session) = &self.session {
                if self.tunnel_ready {
                    // Signed in, tunnel ready
                    let resources = connlib_session.callback_handler.resources.load();
                    system_tray_menu::signed_in(&auth_session.actor_name, &resources)
                } else {
                    // Signed in, raising tunnel
                    system_tray_menu::signing_in()
                }
            } else {
                tracing::error!("We have an auth session but no connlib session");
                system_tray_menu::signed_out()
            }
        } else if self.auth.ongoing_request().is_ok() {
            // Signing in, waiting on deep link callback
            system_tray_menu::signing_in()
        } else {
            system_tray_menu::signed_out()
        }
    }

    /// Builds a new system tray menu and applies it to the app
    fn refresh_system_tray_menu(&self) -> Result<()> {
        Ok(self
            .app
            .tray_handle()
            .set_menu(self.build_system_tray_menu())?)
    }

    /// Deletes the auth token, stops connlib, and refreshes the tray menu
    fn sign_out(&mut self) -> Result<()> {
        self.auth.sign_out()?;
        self.tunnel_ready = false;
        if let Some(mut session) = self.session.take() {
            tracing::debug!("disconnecting connlib");
            // This is redundant if the token is expired, in that case
            // connlib already disconnected itself.
            session.connlib.disconnect(None);
        } else {
            // Might just be because we got a double sign-out or
            // the user canceled the sign-in or something innocent.
            tracing::warn!("tried to sign out but there's no session");
        }
        self.refresh_system_tray_menu()?;
        Ok(())
    }
}

// TODO: After PR #2960 lands, move some of this into `impl Controller`
async fn run_controller(
    app: tauri::AppHandle,
    ctlr_tx: CtlrTx,
    mut rx: mpsc::Receiver<ControllerRequest>,
    logging_handles: client::logging::Handles,
    advanced_settings: AdvancedSettings,
    notify_controller: Arc<Notify>,
) -> Result<()> {
    let mut controller = Controller::new(
        app.clone(),
        ctlr_tx,
        logging_handles,
        advanced_settings,
        notify_controller,
    )
    .await
    .context("couldn't create Controller")?;

    let mut have_internet = network_changes::check_internet()?;
    tracing::debug!(?have_internet);

    let mut com_worker = network_changes::Worker::new()?;

    loop {
        tokio::select! {
            () = controller.notify_controller.notified() => if let Err(e) = controller.refresh_system_tray_menu() {
                tracing::error!("couldn't reload resource list: {e:#?}");
            },
            () = com_worker.notified() => {
                let new_have_internet = network_changes::check_internet()?;
                if new_have_internet != have_internet {
                    have_internet = new_have_internet;
                    // TODO: Stop / start / restart connlib as needed here
                    tracing::debug!(?have_internet);
                }
            },
            req = rx.recv() => {
                let Some(req) = req else {
                    break;
                };
                match req {
                    Req::CopyResource(id) => if let Err(e) = controller.copy_resource(&id) {
                        tracing::error!("couldn't copy resource to clipboard: {e:#?}");
                    }
                    Req::Disconnected => {
                        tracing::debug!("connlib disconnected, tearing down Session");
                        controller.tunnel_ready = false;
                        if let Some(mut session) = controller.session.take() {
                            tracing::debug!("disconnecting connlib");
                            // This is probably redundant since connlib shuts itself down if it's disconnected.
                            session.connlib.disconnect(None);
                        }
                        controller.refresh_system_tray_menu()?;
                    }
                    Req::CancelSignIn | Req::SignOut => {
                        tracing::info!("User signed out or canceled sign-in");
                        controller.sign_out()?;
                    }
                    Req::DisconnectedTokenExpired => {
                        tracing::info!("Token expired");
                        controller.sign_out()?;
                        show_notification("Firezone disconnected", "To access resources, sign in again.")?;
                    }
                    Req::ExportLogs{path, stem} => logging::export_logs_to(path, stem).await?,
                    Req::GetAdvancedSettings(tx) => {
                        tx.send(controller.advanced_settings.clone()).ok();
                    }
                    Req::Quit => break,
                    Req::SchemeRequest(url) => if let Err(e) = controller.handle_deep_link(&url).await {
                        tracing::error!("couldn't handle deep link: {e:#?}");
                    }
                    Req::SignIn => {
                        if let Some(req) = controller.auth.start_sign_in()? {
                            let url = req.to_url(&controller.advanced_settings.auth_base_url);
                            controller.refresh_system_tray_menu()?;
                            tauri::api::shell::open(
                                &app.shell_scope(),
                                &url.expose_secret().inner,
                                None,
                            )?;
                        }
                    }
                    Req::TunnelReady => {
                        controller.tunnel_ready = true;
                        controller.refresh_system_tray_menu()?;

                        show_notification("Firezone connected", "You are now signed in and able to access resources.")?;
                    },
                }
            }
        }
    }

    if let Err(error) = com_worker.close() {
        tracing::error!(?error, "com_worker");
    }

    // Last chance to do any drops / cleanup before the process crashes.

    Ok(())
}

/// Show a notification in the bottom right of the screen
///
/// May say "Windows Powershell" and have the wrong icon in dev mode
/// See <https://github.com/tauri-apps/tauri/issues/3700>
fn show_notification(title: &str, body: &str) -> Result<()> {
    Notification::new(BUNDLE_ID)
        .title(title)
        .body(body)
        .show()?;
    Ok(())
}<|MERGE_RESOLUTION|>--- conflicted
+++ resolved
@@ -8,7 +8,7 @@
 use arc_swap::ArcSwap;
 use client::{
     about, logging,
-    settings::{self, app_local_data_dir, AdvancedSettings},
+    settings::{self, AdvancedSettings},
 };
 use connlib_client_shared::{file_logger, ResourceDescription};
 use connlib_shared::messages::ResourceId;
@@ -54,23 +54,6 @@
 
 /// Runs the Tauri GUI and returns on exit or unrecoverable error
 pub(crate) fn run(params: client::GuiParams) -> Result<()> {
-<<<<<<< HEAD
-=======
-    // Change to data dir so the file logger will write there and not in System32 if we're launching from an app link
-    let cwd = app_local_data_dir()
-        .ok_or_else(|| anyhow!("app_local_data_dir() failed"))?
-        .join("data");
-    std::fs::create_dir_all(&cwd)?;
-    std::env::set_current_dir(&cwd)?;
-
-    let advanced_settings = settings::load_advanced_settings().unwrap_or_default();
-
-    // Start logging
-    let logging_handles = client::logging::setup(&advanced_settings.log_filter)?;
-    tracing::info!("started log");
-    tracing::info!("GIT_VERSION = {}", crate::client::GIT_VERSION);
-
->>>>>>> 3d8ed7f1
     let client::GuiParams {
         advanced_settings,
         crash_on_purpose,
