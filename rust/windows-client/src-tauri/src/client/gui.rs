//! The Tauri GUI for Windows
//! This is not checked or compiled on other platforms.

// TODO: `git grep` for unwraps before 1.0, especially this gui module

use crate::client::{self, AppLocalDataDir};
use anyhow::{anyhow, bail, Context, Result};
use client::settings::{self, AdvancedSettings};
use connlib_client_shared::file_logger;
use secrecy::SecretString;
use std::{
    net::{Ipv4Addr, Ipv6Addr},
    path::PathBuf,
    str::FromStr,
};
use tauri::{
    CustomMenuItem, Manager, SystemTray, SystemTrayEvent, SystemTrayMenu, SystemTrayMenuItem,
    SystemTraySubmenu,
};
use tokio::sync::{mpsc, oneshot};
use ControllerRequest as Req;

pub(crate) type CtlrTx = mpsc::Sender<ControllerRequest>;

pub(crate) fn app_local_data_dir(app: &tauri::AppHandle) -> Result<AppLocalDataDir> {
    let path = app
        .path_resolver()
        .app_local_data_dir()
        .ok_or_else(|| anyhow!("getting app_local_data_dir"))?;
    Ok(AppLocalDataDir(path))
}

/// All managed state that we might need to access from odd places like Tauri commands.
pub(crate) struct Managed {
    pub ctlr_tx: CtlrTx,
    pub inject_faults: bool,
}

/// Runs the Tauri GUI and returns on exit or unrecoverable error
pub(crate) fn run(params: client::GuiParams) -> Result<()> {
    let client::GuiParams { inject_faults } = params;

    // Make sure we're single-instance
    // If another instance is already running, this call
    // signals the other instance and then exits our process.
    tauri_plugin_deep_link::prepare("dev.firezone");

    let rt = tokio::runtime::Runtime::new()?;
    let _guard = rt.enter();

    let (ctlr_tx, ctlr_rx) = mpsc::channel(5);
    let managed = Managed {
        ctlr_tx,
        inject_faults,
    };

    let tray = SystemTray::new().with_menu(signed_out_menu());

    tauri::Builder::default()
        .manage(managed)
        .on_window_event(|event| {
            if let tauri::WindowEvent::CloseRequested { api, .. } = event.event() {
                // Keep the frontend running but just hide this webview
                // Per https://tauri.app/v1/guides/features/system-tray/#preventing-the-app-from-closing

                event.window().hide().unwrap();
                api.prevent_close();
            }
        })
        .invoke_handler(tauri::generate_handler![
            settings::apply_advanced_settings,
            settings::clear_logs,
            settings::export_logs,
            settings::get_advanced_settings,
        ])
        .system_tray(tray)
        .on_system_tray_event(|app, event| {
            if let SystemTrayEvent::MenuItemClick { id, .. } = event {
                let event = match TrayMenuEvent::from_str(&id) {
                    Ok(x) => x,
                    Err(e) => {
                        tracing::error!("{e}");
                        return;
                    }
                };
                match handle_system_tray_event(app, event) {
                    Ok(_) => {}
                    Err(e) => tracing::error!("{e}"),
                }
            }
        })
        .setup(|app| {
            // Change to data dir so the file logger will write there and not in System32 if we're launching from an app link
            let cwd = app_local_data_dir(&app.handle())?.0.join("data");
            std::fs::create_dir_all(&cwd)?;
            std::env::set_current_dir(&cwd)?;

            let advanced_settings = tokio::runtime::Handle::current()
                .block_on(settings::load_advanced_settings(&app.handle()))
                .unwrap_or_default();

            // Set up logger
            // It's hard to set it up before Tauri's setup, because Tauri knows where all the config and data go in AppData and I don't want to replicate their logic.

            let logging_handles = client::logging::setup(&advanced_settings.log_filter)?;
            tracing::info!("started log");

<<<<<<< HEAD
            let _ctlr_task = tokio::spawn(run_controller(
                app.handle(),
                ctlr_rx,
                logging_handles,
                advanced_settings,
            ));
=======
            let app_handle = app.handle();
            let _ctlr_task = tokio::spawn(async move {
                if let Err(e) =
                    run_controller(app_handle, ctlr_rx, logging_handles, advanced_settings).await
                {
                    tracing::error!("run_controller returned an error: {e}");
                }
            });
>>>>>>> b332780c

            // From https://github.com/FabianLars/tauri-plugin-deep-link/blob/main/example/main.rs
            let handle = app.handle();
            if let Err(e) = tauri_plugin_deep_link::register(client::DEEP_LINK_SCHEME, move |url| {
                match handle_deep_link(&handle, url) {
                    Ok(()) => {}
                    Err(e) => tracing::error!("{e}"),
                }
            }) {
                tracing::error!("couldn't register deep link scheme: {e}");
            }
            Ok(())
        })
        .build(tauri::generate_context!())?
        .run(|_app_handle, event| {
            if let tauri::RunEvent::ExitRequested { api, .. } = event {
                // Don't exit if we close our main window
                // https://tauri.app/v1/guides/features/system-tray/#preventing-the-app-from-closing

                api.prevent_exit();
            }
        });
    Ok(())
}

fn handle_deep_link(app: &tauri::AppHandle, url: String) -> Result<()> {
    Ok(app
        .try_state::<Managed>()
        .ok_or_else(|| anyhow!("can't get Managed object from Tauri"))?
        .ctlr_tx
        .blocking_send(ControllerRequest::SchemeRequest(SecretString::new(url)))?)
}

#[derive(Debug, PartialEq)]
enum TrayMenuEvent {
    About,
    Resource { id: String },
    Settings,
    SignIn,
    SignOut,
    Quit,
}

impl FromStr for TrayMenuEvent {
    type Err = anyhow::Error;

    fn from_str(s: &str) -> Result<Self> {
        Ok(match s {
            "/about" => Self::About,
            "/settings" => Self::Settings,
            "/sign_in" => Self::SignIn,
            "/sign_out" => Self::SignOut,
            "/quit" => Self::Quit,
            s => {
                if let Some(id) = s.strip_prefix("/resource/") {
                    Self::Resource { id: id.to_string() }
                } else {
                    anyhow::bail!("unknown system tray menu event");
                }
            }
        })
    }
}

fn handle_system_tray_event(app: &tauri::AppHandle, event: TrayMenuEvent) -> Result<()> {
    match event {
        TrayMenuEvent::About => {
            let win = app
                .get_window("about")
                .ok_or_else(|| anyhow!("getting handle to About window"))?;

            if win.is_visible()? {
                win.hide()?;
            } else {
                win.show()?;
            }
        }
        TrayMenuEvent::Resource { id } => tracing::warn!("TODO copy {id} to clipboard"),
        TrayMenuEvent::Settings => {
            let win = app
                .get_window("settings")
                .ok_or_else(|| anyhow!("getting handle to Settings window"))?;

            if win.is_visible()? {
                // If we close the window here, we can't re-open it, we'd have to fully re-create it. Not needed for MVP - We agreed 100 MB is fine for the GUI client.
                win.hide()?;
            } else {
                win.show()?;
            }
        }
        TrayMenuEvent::SignIn => app
            .try_state::<Managed>()
            .ok_or_else(|| anyhow!("getting ctlr_tx state"))?
            .ctlr_tx
            .blocking_send(ControllerRequest::SignIn)?,
        TrayMenuEvent::SignOut => app.tray_handle().set_menu(signed_out_menu())?,
        TrayMenuEvent::Quit => app.exit(0),
    }
    Ok(())
}

pub(crate) enum ControllerRequest {
    ExportLogs(PathBuf),
    GetAdvancedSettings(oneshot::Sender<AdvancedSettings>),
    // Secret because it will have the token in it
    SchemeRequest(SecretString),
    SignIn,
    UpdateResources(Vec<connlib_client_shared::ResourceDescription>),
}

// TODO: Should these be keyed to the Google ID or email or something?
// The callback returns a human-readable name but those aren't good keys.
fn keyring_entry() -> Result<keyring::Entry> {
    Ok(keyring::Entry::new_with_target(
        "token",
        "firezone_windows_client",
        "",
    )?)
}

#[derive(Clone)]
struct CallbackHandler {
    ctlr_tx: CtlrTx,
    logger: Option<file_logger::Handle>,
}

#[derive(thiserror::Error, Debug)]
enum CallbackError {
    #[error(transparent)]
    ControllerRequest(#[from] tokio::sync::mpsc::error::TrySendError<ControllerRequest>),
}

impl connlib_client_shared::Callbacks for CallbackHandler {
    type Error = CallbackError;

    fn on_disconnect(
        &self,
        error: Option<&connlib_client_shared::Error>,
    ) -> Result<(), Self::Error> {
        tracing::error!("on_disconnect {error:?}");
        Ok(())
    }

    fn on_error(&self, error: &connlib_client_shared::Error) -> Result<(), Self::Error> {
        tracing::error!("on_error not implemented. Error: {error:?}");
        Ok(())
    }

    fn on_set_interface_config(
        &self,
        tunnel_addr_ipv4: Ipv4Addr,
        _tunnel_addr_ipv6: Ipv6Addr,
        _dns_addr: Ipv4Addr,
<<<<<<< HEAD
        _dns_fallback_strategy: String,
=======
>>>>>>> b332780c
    ) -> Result<Option<i32>, Self::Error> {
        tracing::info!("Tunnel IPv4 = {tunnel_addr_ipv4}");
        Ok(None)
    }

    fn on_tunnel_ready(&self) -> Result<(), Self::Error> {
        tracing::info!("on_tunnel_ready");
        Ok(())
    }

    fn on_update_resources(
        &self,
        resources: Vec<connlib_client_shared::ResourceDescription>,
    ) -> Result<(), Self::Error> {
        tracing::trace!("on_update_resources");
        // TODO: Better error handling?
        self.ctlr_tx
            .try_send(ControllerRequest::UpdateResources(resources))?;
        Ok(())
    }

    fn roll_log_file(&self) -> Option<PathBuf> {
        self.logger
            .as_ref()?
            .roll_to_new_file()
            .unwrap_or_else(|e| {
                tracing::debug!("Failed to roll over to new file: {e}");
                let _ = self.on_error(&connlib_client_shared::Error::LogFileRollError(e));

                None
            })
    }
}

struct Controller {
    /// Debugging-only settings like API URL, auth URL, log filter
    advanced_settings: AdvancedSettings,
    /// mpsc sender to send things to the controller task
    ctlr_tx: CtlrTx,
    /// connlib / tunnel session
    connlib_session: Option<connlib_client_shared::Session<CallbackHandler>>,
    /// The UUIDv4 device ID persisted to disk
    /// Sent verbatim to Session::connect
    device_id: String,
    logging_handles: client::logging::Handles,
    /// Info about currently signed-in user, if there is one
    session: Option<Session>,
}

/// Information for a signed-in user session
struct Session {
    /// User name, e.g. "John Doe", from the sign-in deep link
    actor_name: String,
    token: SecretString,
}

impl Controller {
    async fn new(
        app: tauri::AppHandle,
        logging_handles: client::logging::Handles,
        advanced_settings: AdvancedSettings,
    ) -> Result<Self> {
        let ctlr_tx = app
            .try_state::<Managed>()
            .ok_or_else(|| anyhow::anyhow!("can't get Managed object from Tauri"))?
            .ctlr_tx
            .clone();

        tracing::trace!("re-loading token");
        let session: Option<Session> = tokio::task::spawn_blocking(|| {
            let entry = keyring_entry()?;
            match entry.get_password() {
                Ok(token) => {
                    let token = SecretString::new(token);
                    tracing::debug!("re-loaded token from Windows credential manager");
                    let session = Session {
                        actor_name: "TODO".to_string(),
                        token,
                    };
                    Ok(Some(session))
                }
                Err(keyring::Error::NoEntry) => {
                    tracing::debug!("no token in Windows credential manager");
                    Ok(None)
                }
                Err(e) => Err(anyhow::Error::from(e)),
            }
        })
        .await??;

        let device_id = client::device_id::device_id(&app_local_data_dir(&app)?).await?;

        // Connect immediately if we reloaded the token
        let connlib_session = if let Some(session) = session.as_ref() {
            Some(Self::start_session(
                &advanced_settings,
                ctlr_tx.clone(),
                device_id.clone(),
                &session.token,
                logging_handles.logger.clone(),
            )?)
        } else {
            None
        };

        Ok(Self {
            advanced_settings,
            ctlr_tx,
            connlib_session,
            device_id,
            logging_handles,
            session,
        })
    }

    fn start_session(
        advanced_settings: &settings::AdvancedSettings,
        ctlr_tx: CtlrTx,
        device_id: String,
        token: &SecretString,
        logger: file_logger::Handle,
    ) -> Result<connlib_client_shared::Session<CallbackHandler>> {
        tracing::info!("Session::connect");
        Ok(connlib_client_shared::Session::connect(
            advanced_settings.api_url.clone(),
            token.clone(),
            device_id,
            CallbackHandler {
                ctlr_tx,
                logger: Some(logger),
            },
        )?)
    }
}

async fn run_controller(
    app: tauri::AppHandle,
    mut rx: mpsc::Receiver<ControllerRequest>,
    logging_handles: client::logging::Handles,
    advanced_settings: AdvancedSettings,
) -> Result<()> {
<<<<<<< HEAD
    let mut controller =
        match Controller::new(app.clone(), logging_handles, advanced_settings).await {
            Err(e) => {
                // TODO: There must be a shorter way to write these?
                tracing::error!("couldn't create controller: {e}");
                return Err(e);
            }
            Ok(x) => x,
        };
=======
    let mut controller = Controller::new(app.clone(), logging_handles, advanced_settings)
        .await
        .context("couldn't create Controller")?;
>>>>>>> b332780c

    tracing::debug!("GUI controller main loop start");

    while let Some(req) = rx.recv().await {
        match req {
            Req::ExportLogs(file_path) => settings::export_logs_to(file_path).await?,
            Req::GetAdvancedSettings(tx) => {
                tx.send(controller.advanced_settings.clone()).ok();
            }
            Req::SchemeRequest(req) => {
                use secrecy::ExposeSecret;

                if let Ok(auth) = parse_auth_callback(&req) {
                    tracing::debug!("setting new token");
                    let entry = keyring_entry()?;
                    entry.set_password(auth.token.expose_secret())?;
                    controller.connlib_session = Some(Controller::start_session(
                        &controller.advanced_settings,
                        controller.ctlr_tx.clone(),
                        controller.device_id.clone(),
                        &auth.token,
                        controller.logging_handles.logger.clone(),
                    )?);
                    controller.session = Some(Session {
                        actor_name: auth.actor_name,
                        token: auth.token,
                    });
                } else {
                    tracing::warn!("couldn't handle scheme request");
                }
            }
            Req::SignIn => {
                // TODO: Put the platform and local server callback in here
                tauri::api::shell::open(
                    &app.shell_scope(),
                    &controller.advanced_settings.auth_base_url,
                    None,
                )?;
            }
            Req::UpdateResources(resources) => {
                tracing::debug!("controller got UpdateResources");
                let resources: Vec<_> = resources.into_iter().map(ResourceDisplay::from).collect();

                // TODO: Save the user name between runs of the app
                let actor_name = controller
                    .session
                    .as_ref()
                    .map(|x| x.actor_name.as_str())
                    .unwrap_or("TODO");
                app.tray_handle()
                    .set_menu(signed_in_menu(actor_name, &resources))?;
            }
        }
    }
    tracing::debug!("GUI controller task exiting cleanly");
    Ok(())
}

pub(crate) struct AuthCallback {
    actor_name: String,
    token: SecretString,
    _identifier: SecretString,
}

fn parse_auth_callback(input: &SecretString) -> Result<AuthCallback> {
    use secrecy::ExposeSecret;

    let url = url::Url::parse(input.expose_secret())?;

    let mut actor_name = None;
    let mut token = None;
    let mut identifier = None;

    for (key, value) in url.query_pairs() {
        match key.as_ref() {
            "actor_name" => {
                if actor_name.is_some() {
                    bail!("actor_name must appear exactly once");
                }
                actor_name = Some(value.to_string());
            }
            "client_auth_token" => {
                if token.is_some() {
                    bail!("client_auth_token must appear exactly once");
                }
                token = Some(SecretString::new(value.to_string()));
            }
            "identity_provider_identifier" => {
                if identifier.is_some() {
                    bail!("identity_provider_identifier must appear exactly once");
                }
                identifier = Some(SecretString::new(value.to_string()));
            }
            _ => {}
        }
    }

    Ok(AuthCallback {
        actor_name: actor_name.ok_or_else(|| anyhow!("expected actor_name"))?,
        token: token.ok_or_else(|| anyhow!("expected client_auth_token"))?,
        _identifier: identifier.ok_or_else(|| anyhow!("expected identity_provider_identifier"))?,
    })
}

/// The information needed for the GUI to display a resource inside the Firezone VPN
struct ResourceDisplay {
    id: connlib_shared::messages::ResourceId,
    /// User-friendly name, e.g. "GitLab"
    name: String,
    /// What will be copied to the clipboard to paste into a web browser
    pastable: String,
}

impl From<connlib_client_shared::ResourceDescription> for ResourceDisplay {
    fn from(x: connlib_client_shared::ResourceDescription) -> Self {
        match x {
            connlib_client_shared::ResourceDescription::Dns(x) => Self {
                id: x.id,
                name: x.name,
                pastable: x.address,
            },
            connlib_client_shared::ResourceDescription::Cidr(x) => Self {
                id: x.id,
                name: x.name,
                // TODO: CIDRs aren't URLs right?
                pastable: x.address.to_string(),
            },
        }
    }
}

fn signed_in_menu(user_name: &str, resources: &[ResourceDisplay]) -> SystemTrayMenu {
    let mut menu = SystemTrayMenu::new()
        .add_item(
            CustomMenuItem::new("".to_string(), format!("Signed in as {user_name}")).disabled(),
        )
        .add_item(CustomMenuItem::new("/sign_out".to_string(), "Sign out"))
        .add_native_item(SystemTrayMenuItem::Separator)
        .add_item(CustomMenuItem::new("".to_string(), "Resources").disabled());

    for ResourceDisplay { id, name, pastable } in resources {
        let submenu = SystemTrayMenu::new().add_item(CustomMenuItem::new(
            format!("/resource/{id}"),
            pastable.to_string(),
        ));
        menu = menu.add_submenu(SystemTraySubmenu::new(name, submenu));
    }

    menu = menu
        .add_native_item(SystemTrayMenuItem::Separator)
        .add_item(CustomMenuItem::new("/about".to_string(), "About"))
        .add_item(CustomMenuItem::new("/settings".to_string(), "Settings"))
        .add_item(
            CustomMenuItem::new("/quit".to_string(), "Disconnect and quit Firezone")
                .accelerator("Ctrl+Q"),
        );

    menu
}

fn signed_out_menu() -> SystemTrayMenu {
    SystemTrayMenu::new()
        .add_item(CustomMenuItem::new("/sign_in".to_string(), "Sign In"))
        .add_native_item(SystemTrayMenuItem::Separator)
        .add_item(CustomMenuItem::new("/about".to_string(), "About"))
        .add_item(CustomMenuItem::new("/settings".to_string(), "Settings"))
        .add_item(CustomMenuItem::new("/quit".to_string(), "Quit Firezone").accelerator("Ctrl+Q"))
}

#[cfg(test)]
mod tests {
    use super::TrayMenuEvent;
    use anyhow::Result;
    use secrecy::{ExposeSecret, SecretString};
    use std::str::FromStr;

    #[test]
    fn parse_auth_callback() -> Result<()> {
        let input = "firezone://handle_client_auth_callback/?actor_name=Reactor+Scram&client_auth_token=a_very_secret_string&identity_provider_identifier=12345";

        let actual = super::parse_auth_callback(&SecretString::from_str(input)?)?;

        assert_eq!(actual.actor_name, "Reactor Scram");
        assert_eq!(actual.token.expose_secret(), "a_very_secret_string");

        Ok(())
    }

    #[test]
    fn systray_parse() {
        assert_eq!(
            TrayMenuEvent::from_str("/about").unwrap(),
            TrayMenuEvent::About
        );
        assert_eq!(
            TrayMenuEvent::from_str("/resource/1234").unwrap(),
            TrayMenuEvent::Resource {
                id: "1234".to_string()
            }
        );
        assert_eq!(
            TrayMenuEvent::from_str("/resource/quit").unwrap(),
            TrayMenuEvent::Resource {
                id: "quit".to_string()
            }
        );
        assert_eq!(
            TrayMenuEvent::from_str("/sign_out").unwrap(),
            TrayMenuEvent::SignOut
        );
        assert_eq!(
            TrayMenuEvent::from_str("/quit").unwrap(),
            TrayMenuEvent::Quit
        );

        assert!(TrayMenuEvent::from_str("/unknown").is_err());
    }
}<|MERGE_RESOLUTION|>--- conflicted
+++ resolved
@@ -105,14 +105,6 @@
             let logging_handles = client::logging::setup(&advanced_settings.log_filter)?;
             tracing::info!("started log");
 
-<<<<<<< HEAD
-            let _ctlr_task = tokio::spawn(run_controller(
-                app.handle(),
-                ctlr_rx,
-                logging_handles,
-                advanced_settings,
-            ));
-=======
             let app_handle = app.handle();
             let _ctlr_task = tokio::spawn(async move {
                 if let Err(e) =
@@ -121,7 +113,6 @@
                     tracing::error!("run_controller returned an error: {e}");
                 }
             });
->>>>>>> b332780c
 
             // From https://github.com/FabianLars/tauri-plugin-deep-link/blob/main/example/main.rs
             let handle = app.handle();
@@ -275,10 +266,6 @@
         tunnel_addr_ipv4: Ipv4Addr,
         _tunnel_addr_ipv6: Ipv6Addr,
         _dns_addr: Ipv4Addr,
-<<<<<<< HEAD
-        _dns_fallback_strategy: String,
-=======
->>>>>>> b332780c
     ) -> Result<Option<i32>, Self::Error> {
         tracing::info!("Tunnel IPv4 = {tunnel_addr_ipv4}");
         Ok(None)
@@ -420,21 +407,9 @@
     logging_handles: client::logging::Handles,
     advanced_settings: AdvancedSettings,
 ) -> Result<()> {
-<<<<<<< HEAD
-    let mut controller =
-        match Controller::new(app.clone(), logging_handles, advanced_settings).await {
-            Err(e) => {
-                // TODO: There must be a shorter way to write these?
-                tracing::error!("couldn't create controller: {e}");
-                return Err(e);
-            }
-            Ok(x) => x,
-        };
-=======
     let mut controller = Controller::new(app.clone(), logging_handles, advanced_settings)
         .await
         .context("couldn't create Controller")?;
->>>>>>> b332780c
 
     tracing::debug!("GUI controller main loop start");
 
