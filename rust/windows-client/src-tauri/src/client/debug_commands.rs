--- conflicted
+++ resolved
@@ -3,15 +3,11 @@
 
 use crate::client::ipc;
 use anyhow::Result;
-<<<<<<< HEAD
 use std::{
     process::{Child, Command},
     thread::sleep,
     time::Duration,
 };
-use windows::Win32::System::Com::{CoInitializeEx, CoUninitialize, COINIT_MULTITHREADED};
-=======
->>>>>>> 4afd0e2e
 
 #[derive(clap::Subcommand)]
 pub enum Cmd {
@@ -48,34 +44,6 @@
         "{:?}",
         hostname::get().ok().and_then(|x| x.into_string().ok())
     );
-    Ok(())
-}
-
-<<<<<<< HEAD
-/// Listen for network change events from Windows
-fn network_changes() -> Result<()> {
-    tracing_subscriber::fmt::init();
-
-    // Must be called for each thread that will do COM stuff
-    unsafe { CoInitializeEx(None, COINIT_MULTITHREADED) }?;
-
-    {
-        let _listener = crate::client::network_changes::Listener::new()?;
-        println!("Listening for network events for 1 minute");
-        std::thread::sleep(std::time::Duration::from_secs(60));
-    }
-
-    unsafe {
-        // Required, per CoInitializeEx docs
-        // Safety: Make sure all the COM objects are dropped before we call
-        // CoUninitialize or the program might segfault.
-        CoUninitialize();
-    }
-=======
-fn test_ipc() -> Result<()> {
-    // TODO: Add multi-process IPC test here. This would be difficult to implement
-    // idiomatically with `cargo test` alone.
->>>>>>> 4afd0e2e
     Ok(())
 }
 
