//! Inter-process communication for the connlib subprocess
//!
//! To run the unit tests and multi-process tests, use
//! ```bash
//! cargo test --all-features -p firezone-windows-client && \
//! RUST_LOG=debug cargo run -p firezone-windows-client debug test-ipc
//! ```

use anyhow::{Context, Result};
use connlib_client_shared::ResourceDescription;
use serde::{de::DeserializeOwned, Deserialize, Serialize};
use std::{
    ffi::c_void,
<<<<<<< HEAD
    io::Write,
=======
>>>>>>> 4d5041bb
    marker::Unpin,
    os::windows::io::{AsHandle, AsRawHandle},
    process::{self, Child},
    time::{Duration, Instant},
};
use tokio::{
    io::{AsyncRead, AsyncReadExt, AsyncWrite, AsyncWriteExt},
    net::windows::named_pipe,
    time::timeout,
};
use windows::Win32::{
    Foundation::HANDLE,
    System::JobObjects::{
        AssignProcessToJobObject, CreateJobObjectA, JobObjectExtendedLimitInformation,
        SetInformationJobObject, JOBOBJECT_EXTENDED_LIMIT_INFORMATION,
        JOB_OBJECT_LIMIT_KILL_ON_JOB_CLOSE,
    },
<<<<<<< HEAD
    System::Pipes::GetNamedPipeClientProcessId,
};

#[derive(clap::Subcommand)]
pub(crate) enum Subcommand {
=======
};

#[derive(clap::Subcommand)]
pub enum Subcommand {
>>>>>>> 4d5041bb
    Manager {
        pipe_id: String,
    },
    Worker {
        pipe_id: String,
    },

    LeakManager {
        #[arg(long, action = clap::ArgAction::Set)]
        enable_protection: bool,
        pipe_id: String,
    },
    LeakWorker {
        pipe_id: String,
    },
<<<<<<< HEAD

    SecurityWorker {
        pipe_id: String,
    },
=======
>>>>>>> 4d5041bb
}

pub fn test_subcommand(cmd: Option<Subcommand>) -> Result<()> {
    tracing_subscriber::fmt::init();
    let rt = tokio::runtime::Runtime::new()?;
    rt.block_on(async move {
        match cmd {
            None => {
<<<<<<< HEAD
                test_security().await?;
=======
>>>>>>> 4d5041bb
                test_happy_path().await?;
                test_leak(true).await?;
                test_leak(false).await?;
                Ok(())
            }
            Some(Subcommand::Manager { pipe_id }) => test_manager_process(pipe_id).await,
            Some(Subcommand::Worker { pipe_id }) => test_worker_process(pipe_id).await,
            Some(Subcommand::LeakManager {
                enable_protection,
                pipe_id,
            }) => leak_manager(pipe_id, enable_protection),
            Some(Subcommand::LeakWorker { pipe_id }) => leak_worker(pipe_id).await,
<<<<<<< HEAD
            Some(Subcommand::SecurityWorker { pipe_id }) => security_worker(pipe_id).await,
=======
>>>>>>> 4d5041bb
        }
    })?;
    Ok(())
}

/// Test normal IPC
<<<<<<< HEAD
#[tracing::instrument]
=======
>>>>>>> 4d5041bb
async fn test_happy_path() -> Result<()> {
    let id = random_pipe_id();

    let _manager = SubcommandChild::new(&["debug", "test-ipc", "manager", &id]);
    let _worker = SubcommandChild::new(&["debug", "test-ipc", "worker", &id]);

    tokio::time::sleep(Duration::from_secs(10)).await;
    Ok(())
}

#[tracing::instrument]
async fn test_manager_process(pipe_id: String) -> Result<()> {
    let server = UnconnectedServer::new_with_id(&pipe_id)?;

    // TODO: The real manager would spawn the worker subprocess here, but
    // for this case, the test harness spawns it for us.

    let mut server = timeout(Duration::from_secs(5), server.accept()).await??;

    let start_time = Instant::now();
    assert_eq!(server.request(Request::Connect).await?, Response::Connected);
    assert_eq!(
        server.request(Request::AwaitCallback).await?,
        Response::CallbackOnUpdateResources(vec![])
    );
    assert_eq!(
        server.request(Request::Disconnect).await?,
        Response::Disconnected
    );

    let elapsed = start_time.elapsed();
    assert!(
        elapsed < std::time::Duration::from_millis(6),
        "{:?}",
        elapsed
    );
    tracing::info!(?elapsed, "made 3 IPC requests");

    Ok(())
}

#[tracing::instrument]
async fn test_worker_process(pipe_id: String) -> Result<()> {
    let mut client = Client::new(&pipe_id)?;

    // Handle requests from the main process
    loop {
        let (req, responder) = client.next_request().await?;
        let resp = match &req {
            Request::AwaitCallback => Response::CallbackOnUpdateResources(vec![]),
            Request::Connect => Response::Connected,
            Request::Disconnect => Response::Disconnected,
        };
        responder.respond(resp).await?;

        if let Request::Disconnect = req {
            break;
        }
    }

    Ok(())
}

/// Top-level function to test whether the process leak protection works.
///
/// 1. Open a named pipe server
/// 2. Spawn a manager process, passing the pipe name to it
/// 3. The manager process spawns a worker process, passing the pipe name to it
/// 4. The manager process sets up leak protection on the worker process
/// 5. The worker process connects to our pipe server to confirm that it's up
/// 6. We SIGKILL the manager process
/// 7. Reading from the named pipe server should return an EOF since the worker process was killed by leak protection.
///
/// # Research
/// - [Stack Overflow example](https://stackoverflow.com/questions/53208/how-do-i-automatically-destroy-child-processes-in-windows)
/// - [Chromium example](https://source.chromium.org/chromium/chromium/src/+/main:base/process/launch_win.cc;l=421;drc=b7d560c40ceb5283dba3e3d305abd9e2e7e926cd)
/// - [MSDN docs](https://learn.microsoft.com/en-us/windows/win32/api/jobapi2/nf-jobapi2-assignprocesstojobobject)
/// - [windows-rs docs](https://microsoft.github.io/windows-docs-rs/doc/windows/Win32/System/JobObjects/fn.AssignProcessToJobObject.html)
<<<<<<< HEAD
#[tracing::instrument]
=======
>>>>>>> 4d5041bb
async fn test_leak(enable_protection: bool) -> Result<()> {
    let (server, pipe_id) = UnconnectedServer::new()?;
    let args = [
        "debug",
        "test-ipc",
        "leak-manager",
        "--enable-protection",
        &enable_protection.to_string(),
        &pipe_id,
    ];
    let mut manager = SubcommandChild::new(&args)?;
    let mut server = timeout(Duration::from_secs(5), server.accept()).await??;
<<<<<<< HEAD

    tracing::info!("Actual pipe client PID = {}", server.client_pid()?);
=======
>>>>>>> 4d5041bb
    tracing::debug!("Harness accepted connection from Worker");

    // Send a few requests to make sure the worker is connected and good
    for _ in 0..3 {
        server.request(Request::AwaitCallback).await?;
    }

<<<<<<< HEAD
=======
    tokio::time::sleep(std::time::Duration::from_secs(15)).await;

>>>>>>> 4d5041bb
    manager.process.kill()?;
    tracing::debug!("Harness killed manager");

    // I can't think of a good way to synchronize with the worker process stopping,
    // so just give it 10 seconds for Windows to stop it.
    for _ in 0..10 {
        tokio::time::sleep(std::time::Duration::from_secs(1)).await;
        if server.request(Request::AwaitCallback).await.is_err() {
            tracing::info!("confirmed worker stopped responding");
            break;
        }
    }

    if enable_protection {
        assert!(
            server.request(Request::AwaitCallback).await.is_err(),
            "worker shouldn't be able to respond here, it should have stopped when the manager stopped"
        );
        tracing::info!("enabling leak protection worked");
    } else {
        assert!(
            server.request(Request::AwaitCallback).await.is_ok(),
            "worker shouldn still respond here, this failure means the test is invalid"
        );
        tracing::info!("not enabling leak protection worked");
    }
    Ok(())
}

<<<<<<< HEAD
#[tracing::instrument]
=======
>>>>>>> 4d5041bb
fn leak_manager(pipe_id: String, enable_protection: bool) -> Result<()> {
    let leak_guard = LeakGuard::new()?;

    let worker = SubcommandChild::new(&["debug", "test-ipc", "leak-worker", &pipe_id])?;
<<<<<<< HEAD
    tracing::info!("Expected worker PID = {}", worker.process.id());
=======
>>>>>>> 4d5041bb

    if enable_protection {
        leak_guard.add_process(&worker.process)?;
    }

    tracing::debug!("Manager set up leak protection, waiting for SIGKILL");
    loop {
        std::thread::park();
    }
}

<<<<<<< HEAD
#[tracing::instrument]
=======
>>>>>>> 4d5041bb
async fn leak_worker(pipe_id: String) -> Result<()> {
    let mut client = Client::new(&pipe_id)?;
    tracing::debug!("Worker connected to named pipe");
    loop {
        let (_, responder) = client.next_request().await?;
        responder.respond(Response::CallbackTunnelReady).await?;
    }
}

<<<<<<< HEAD
#[tracing::instrument]
async fn test_security() -> Result<()> {
    let start_time = Instant::now();

    let leak_guard = LeakGuard::new()?;
    let (server, pipe_id) = UnconnectedServer::new()?;
    let args = ["debug", "test-ipc", "security-worker", &pipe_id];
    let mut worker = SubcommandChild::new(&args)?;
    leak_guard.add_process(&worker.process)?;
    let mut server = timeout(Duration::from_secs(5), server.accept()).await??;

    let client_pid = server.client_pid()?;
    let child_pid = worker.process.id();
    assert_eq!(child_pid, client_pid);

    let mut child_stdin = worker
        .process
        .stdin
        .take()
        .ok_or_else(|| anyhow::anyhow!("couldn't get stdin of child process"))?;
    let cookie = uuid::Uuid::new_v4().to_string();
    writeln!(child_stdin, "{cookie}")?;

    let echoed_cookie: String = read_bincode(&mut server.pipe).await?;
    assert_eq!(echoed_cookie, cookie);

    server.request(Request::Disconnect).await?;

    let elapsed = start_time.elapsed();
    assert!(elapsed < Duration::from_millis(200), "{:?}", elapsed);

    tokio::time::sleep(Duration::from_secs(3)).await;
    worker.wait_or_kill()?;

    Ok(())
}

#[tracing::instrument]
async fn security_worker(pipe_id: String) -> Result<()> {
    let mut client = Client::new(&pipe_id)?;
    let mut cookie = String::new();
    std::io::stdin().read_line(&mut cookie)?;
    write_bincode(&mut client.pipe, &cookie.trim()).await?;
    tracing::debug!("Worker connected to named pipe");
    loop {
        let (req, responder) = client.next_request().await?;
        responder.respond(Response::CallbackTunnelReady).await?;
        if let Request::Disconnect = req {
            break;
        }
    }
    Ok(())
}

=======
>>>>>>> 4d5041bb
/// Returns a random valid named pipe ID based on a UUIDv4
///
/// e.g. "\\.\pipe\dev.firezone.client\9508e87c-1c92-4630-bb20-839325d169bd"
///
/// Normally you don't need to call this directly. Tests may need it to inject
/// a known pipe ID into a process controlled by the test.
fn random_pipe_id() -> String {
    format!(r"\\.\pipe\dev.firezone.client\{}", uuid::Uuid::new_v4())
}

/// A server that accepts only one client
struct UnconnectedServer {
    pipe: named_pipe::NamedPipeServer,
}

impl UnconnectedServer {
    /// Requires a Tokio context
    pub fn new() -> anyhow::Result<(Self, String)> {
        let id = random_pipe_id();
        let this = Self::new_with_id(&id)?;
        Ok((this, id))
    }

    fn new_with_id(id: &str) -> anyhow::Result<Self> {
        let pipe = named_pipe::ServerOptions::new()
            .first_pipe_instance(true)
            .create(id)?;

        Ok(Self { pipe })
    }

    /// Accept an incoming connection
    ///
    /// This will wait forever if the client never shows up.
    /// Try pairing it with `tokio::time:timeout`
    pub async fn accept(self) -> anyhow::Result<Server> {
        self.pipe.connect().await?;
        Ok(Server { pipe: self.pipe })
    }
}

/// A server that's connected to a client
///
/// Manual testing shows that if the corresponding Client's process crashes, Windows will
/// be nice and return errors for anything trying to read from the Server
<<<<<<< HEAD
struct Server {
=======
pub(crate) struct Server {
>>>>>>> 4d5041bb
    pipe: named_pipe::NamedPipeServer,
}

/// A client that's connected to a server
///
/// Manual testing shows that if the corresponding Server's process crashes, Windows will
/// be nice and return errors for anything trying to read from the Client
<<<<<<< HEAD
struct Client {
=======
pub(crate) struct Client {
>>>>>>> 4d5041bb
    pipe: named_pipe::NamedPipeClient,
}

#[derive(Deserialize, Serialize)]
pub(crate) enum Request {
    AwaitCallback,
    Connect,
    Disconnect,
}

#[derive(Debug, Deserialize, PartialEq, Serialize)]
pub(crate) enum Response {
    CallbackOnUpdateResources(Vec<ResourceDescription>),
    CallbackTunnelReady,
    Connected,
    Disconnected,
}

#[must_use]
struct Responder<'a> {
    client: &'a mut Client,
}

impl Server {
    pub async fn request(&mut self, req: Request) -> Result<Response> {
        write_bincode(&mut self.pipe, &req)
            .await
            .context("couldn't send request")?;
        read_bincode(&mut self.pipe)
            .await
            .context("couldn't read response")
    }

    fn client_pid(&self) -> Result<u32> {
        let handle = self.pipe.as_handle();
        let handle = HANDLE(unsafe { handle.as_raw_handle().offset_from(std::ptr::null()) });
        let mut pid = 0;
        // SAFETY: Not sure if this can be called from two threads at once?
        // But the pointer is valid at least.
        unsafe { GetNamedPipeClientProcessId(handle, &mut pid) }?;
        Ok(pid)
    }
}

impl Client {
    /// Creates a `Client`. Requires a Tokio context
    ///
    /// Doesn't block, will fail instantly if the server isn't ready
    pub fn new(server_id: &str) -> Result<Self> {
        let pipe = named_pipe::ClientOptions::new().open(server_id)?;
        Ok(Self { pipe })
    }

    pub async fn next_request(&mut self) -> Result<(Request, Responder)> {
        let req = read_bincode(&mut self.pipe).await?;
        let responder = Responder { client: self };
        Ok((req, responder))
    }
}

impl<'a> Responder<'a> {
    pub async fn respond(self, resp: Response) -> Result<()> {
        write_bincode(&mut self.client.pipe, &resp).await?;
        Ok(())
    }
}

/// Reads a message from an async reader, with a 32-bit little-endian length prefix
async fn read_bincode<R: AsyncRead + Unpin, T: DeserializeOwned>(reader: &mut R) -> Result<T> {
    let mut len_buf = [0u8; 4];
    reader.read_exact(&mut len_buf).await?;
    let len = u32::from_le_bytes(len_buf);
    let mut buf = vec![0u8; usize::try_from(len)?];
    reader.read_exact(&mut buf).await?;
    let msg = bincode::deserialize(&buf)?;
    Ok(msg)
}

/// Writes a message to an async writer, with a 32-bit little-endian length prefix
async fn write_bincode<W: AsyncWrite + Unpin, T: Serialize>(writer: &mut W, msg: &T) -> Result<()> {
    let buf = bincode::serialize(msg)?;
    let len = u32::try_from(buf.len())?.to_le_bytes();
    writer.write_all(&len).await?;
    writer.write_all(&buf).await?;
    Ok(())
}

/// `std::process::Child` but for a subcommand running from the same exe as
/// the current process.
///
/// Unlike `std::process::Child`, `Drop` tries to join the process, and kills it
/// if it can't.
pub(crate) struct SubcommandChild {
    process: Child,
}

impl SubcommandChild {
    /// Launches the current exe as a subprocess with new arguments
    ///
    /// # Parameters
    ///
    /// * `args` - e.g. `["debug", "test", "ipc-worker"]`
    pub fn new(args: &[&str]) -> Result<Self> {
        let mut process = process::Command::new(std::env::current_exe()?);
        // Make the child's stdin piped so we can send it a security cookie.
        process.stdin(process::Stdio::piped());
        for arg in args {
            process.arg(arg);
        }
        let process = process.spawn()?;
        Ok(SubcommandChild { process })
    }

    /// Joins the subprocess, returning an error if the process doesn't stop
    #[tracing::instrument(skip(self))]
    pub fn wait_or_kill(&mut self) -> Result<()> {
        if let Ok(Some(status)) = self.process.try_wait() {
            if status.success() {
                tracing::info!("process exited with success code");
            } else {
                tracing::warn!("process exited with non-success code");
            }
        } else {
            self.process.kill()?;
            tracing::error!("process was killed");
        }
        Ok(())
    }
}

impl Drop for SubcommandChild {
    fn drop(&mut self) {
        if let Err(error) = self.wait_or_kill() {
            tracing::error!(?error, "SubcommandChild could not be joined or killed");
        }
    }
}

/// Uses a Windows job object to kill child processes when the parent exits
<<<<<<< HEAD
struct LeakGuard {
=======
pub(crate) struct LeakGuard {
>>>>>>> 4d5041bb
    job_object: HANDLE,
}

impl LeakGuard {
    pub fn new() -> Result<Self> {
        let job_object = unsafe { CreateJobObjectA(None, None) }?;

        let mut jeli = JOBOBJECT_EXTENDED_LIMIT_INFORMATION::default();
        jeli.BasicLimitInformation.LimitFlags = JOB_OBJECT_LIMIT_KILL_ON_JOB_CLOSE;
        // SAFETY: Windows shouldn't hang on to `jeli`. I'm not sure why this is unsafe.
        unsafe {
            SetInformationJobObject(
                job_object,
                JobObjectExtendedLimitInformation,
                &jeli as *const JOBOBJECT_EXTENDED_LIMIT_INFORMATION as *const c_void,
                u32::try_from(std::mem::size_of_val(&jeli))?,
            )
        }?;

        Ok(Self { job_object })
    }

    pub fn add_process(&self, process: &std::process::Child) -> Result<()> {
<<<<<<< HEAD
        // Process IDs are not the same as handles, so get our handle to the process.
=======
        // Process IDs are not the same as handles, so get a handle to the process.
>>>>>>> 4d5041bb
        let process_handle = process.as_handle();
        // SAFETY: The docs say this is UB since the null pointer doesn't belong to the same allocated object as the handle.
        // I couldn't get `OpenProcess` to work, and I don't have any other way to convert the process ID to a handle safely.
        // Since the handles aren't pointers per se, maybe it'll work?
        let process_handle =
            HANDLE(unsafe { process_handle.as_raw_handle().offset_from(std::ptr::null()) });
        // SAFETY: TODO
        unsafe { AssignProcessToJobObject(self.job_object, process_handle) }
            .context("AssignProcessToJobObject")?;
        Ok(())
    }
}

#[cfg(test)]
mod tests {
    use super::*;
    use tokio::runtime::Runtime;

    /// Test just the happy path
    /// It's hard to simulate a process crash because:
    /// - If I Drop anything, Tokio will clean it up
    /// - If I `std::mem::forget` anything, the test process is still running, so Windows will not clean it up
    #[test]
    fn happy_path() -> anyhow::Result<()> {
        let rt = Runtime::new()?;
        rt.block_on(async move {
            // Pretend we're in the main process
            let (server, server_id) = UnconnectedServer::new()?;

            let worker_task = tokio::spawn(async move {
                // Pretend we're in a worker process
                let mut client = Client::new(&server_id)?;

                // Handle requests from the main process
                loop {
                    let (req, responder) = client.next_request().await?;
                    let resp = match &req {
                        Request::AwaitCallback => Response::CallbackOnUpdateResources(vec![]),
                        Request::Connect => Response::Connected,
                        Request::Disconnect => Response::Disconnected,
                    };
                    responder.respond(resp).await?;

                    if let Request::Disconnect = req {
                        break;
                    }
                }
                Ok::<_, anyhow::Error>(())
            });

            let mut server = server.accept().await?;

            let start_time = Instant::now();
            assert_eq!(server.request(Request::Connect).await?, Response::Connected);
            assert_eq!(
                server.request(Request::AwaitCallback).await?,
                Response::CallbackOnUpdateResources(vec![])
            );
            assert_eq!(
                server.request(Request::Disconnect).await?,
                Response::Disconnected
            );

            let elapsed = start_time.elapsed();
            assert!(elapsed < Duration::from_millis(6), "{:?}", elapsed);

            // Make sure the worker 'process' exited
            worker_task.await??;

            Ok::<_, anyhow::Error>(())
        })?;
        Ok(())
    }
}<|MERGE_RESOLUTION|>--- conflicted
+++ resolved
@@ -11,10 +11,7 @@
 use serde::{de::DeserializeOwned, Deserialize, Serialize};
 use std::{
     ffi::c_void,
-<<<<<<< HEAD
     io::Write,
-=======
->>>>>>> 4d5041bb
     marker::Unpin,
     os::windows::io::{AsHandle, AsRawHandle},
     process::{self, Child},
@@ -32,18 +29,11 @@
         SetInformationJobObject, JOBOBJECT_EXTENDED_LIMIT_INFORMATION,
         JOB_OBJECT_LIMIT_KILL_ON_JOB_CLOSE,
     },
-<<<<<<< HEAD
     System::Pipes::GetNamedPipeClientProcessId,
 };
 
 #[derive(clap::Subcommand)]
 pub(crate) enum Subcommand {
-=======
-};
-
-#[derive(clap::Subcommand)]
-pub enum Subcommand {
->>>>>>> 4d5041bb
     Manager {
         pipe_id: String,
     },
@@ -59,13 +49,10 @@
     LeakWorker {
         pipe_id: String,
     },
-<<<<<<< HEAD
 
     SecurityWorker {
         pipe_id: String,
     },
-=======
->>>>>>> 4d5041bb
 }
 
 pub fn test_subcommand(cmd: Option<Subcommand>) -> Result<()> {
@@ -74,10 +61,7 @@
     rt.block_on(async move {
         match cmd {
             None => {
-<<<<<<< HEAD
                 test_security().await?;
-=======
->>>>>>> 4d5041bb
                 test_happy_path().await?;
                 test_leak(true).await?;
                 test_leak(false).await?;
@@ -90,20 +74,14 @@
                 pipe_id,
             }) => leak_manager(pipe_id, enable_protection),
             Some(Subcommand::LeakWorker { pipe_id }) => leak_worker(pipe_id).await,
-<<<<<<< HEAD
             Some(Subcommand::SecurityWorker { pipe_id }) => security_worker(pipe_id).await,
-=======
->>>>>>> 4d5041bb
         }
     })?;
     Ok(())
 }
 
 /// Test normal IPC
-<<<<<<< HEAD
-#[tracing::instrument]
-=======
->>>>>>> 4d5041bb
+#[tracing::instrument]
 async fn test_happy_path() -> Result<()> {
     let id = random_pipe_id();
 
@@ -182,10 +160,7 @@
 /// - [Chromium example](https://source.chromium.org/chromium/chromium/src/+/main:base/process/launch_win.cc;l=421;drc=b7d560c40ceb5283dba3e3d305abd9e2e7e926cd)
 /// - [MSDN docs](https://learn.microsoft.com/en-us/windows/win32/api/jobapi2/nf-jobapi2-assignprocesstojobobject)
 /// - [windows-rs docs](https://microsoft.github.io/windows-docs-rs/doc/windows/Win32/System/JobObjects/fn.AssignProcessToJobObject.html)
-<<<<<<< HEAD
-#[tracing::instrument]
-=======
->>>>>>> 4d5041bb
+#[tracing::instrument]
 async fn test_leak(enable_protection: bool) -> Result<()> {
     let (server, pipe_id) = UnconnectedServer::new()?;
     let args = [
@@ -198,11 +173,8 @@
     ];
     let mut manager = SubcommandChild::new(&args)?;
     let mut server = timeout(Duration::from_secs(5), server.accept()).await??;
-<<<<<<< HEAD
 
     tracing::info!("Actual pipe client PID = {}", server.client_pid()?);
-=======
->>>>>>> 4d5041bb
     tracing::debug!("Harness accepted connection from Worker");
 
     // Send a few requests to make sure the worker is connected and good
@@ -210,11 +182,8 @@
         server.request(Request::AwaitCallback).await?;
     }
 
-<<<<<<< HEAD
-=======
     tokio::time::sleep(std::time::Duration::from_secs(15)).await;
 
->>>>>>> 4d5041bb
     manager.process.kill()?;
     tracing::debug!("Harness killed manager");
 
@@ -244,18 +213,12 @@
     Ok(())
 }
 
-<<<<<<< HEAD
-#[tracing::instrument]
-=======
->>>>>>> 4d5041bb
+#[tracing::instrument]
 fn leak_manager(pipe_id: String, enable_protection: bool) -> Result<()> {
     let leak_guard = LeakGuard::new()?;
 
     let worker = SubcommandChild::new(&["debug", "test-ipc", "leak-worker", &pipe_id])?;
-<<<<<<< HEAD
     tracing::info!("Expected worker PID = {}", worker.process.id());
-=======
->>>>>>> 4d5041bb
 
     if enable_protection {
         leak_guard.add_process(&worker.process)?;
@@ -267,10 +230,7 @@
     }
 }
 
-<<<<<<< HEAD
-#[tracing::instrument]
-=======
->>>>>>> 4d5041bb
+#[tracing::instrument]
 async fn leak_worker(pipe_id: String) -> Result<()> {
     let mut client = Client::new(&pipe_id)?;
     tracing::debug!("Worker connected to named pipe");
@@ -280,7 +240,6 @@
     }
 }
 
-<<<<<<< HEAD
 #[tracing::instrument]
 async fn test_security() -> Result<()> {
     let start_time = Instant::now();
@@ -335,8 +294,6 @@
     Ok(())
 }
 
-=======
->>>>>>> 4d5041bb
 /// Returns a random valid named pipe ID based on a UUIDv4
 ///
 /// e.g. "\\.\pipe\dev.firezone.client\9508e87c-1c92-4630-bb20-839325d169bd"
@@ -382,11 +339,7 @@
 ///
 /// Manual testing shows that if the corresponding Client's process crashes, Windows will
 /// be nice and return errors for anything trying to read from the Server
-<<<<<<< HEAD
-struct Server {
-=======
 pub(crate) struct Server {
->>>>>>> 4d5041bb
     pipe: named_pipe::NamedPipeServer,
 }
 
@@ -394,11 +347,7 @@
 ///
 /// Manual testing shows that if the corresponding Server's process crashes, Windows will
 /// be nice and return errors for anything trying to read from the Client
-<<<<<<< HEAD
-struct Client {
-=======
 pub(crate) struct Client {
->>>>>>> 4d5041bb
     pipe: named_pipe::NamedPipeClient,
 }
 
@@ -538,11 +487,7 @@
 }
 
 /// Uses a Windows job object to kill child processes when the parent exits
-<<<<<<< HEAD
-struct LeakGuard {
-=======
 pub(crate) struct LeakGuard {
->>>>>>> 4d5041bb
     job_object: HANDLE,
 }
 
@@ -566,11 +511,7 @@
     }
 
     pub fn add_process(&self, process: &std::process::Child) -> Result<()> {
-<<<<<<< HEAD
         // Process IDs are not the same as handles, so get our handle to the process.
-=======
-        // Process IDs are not the same as handles, so get a handle to the process.
->>>>>>> 4d5041bb
         let process_handle = process.as_handle();
         // SAFETY: The docs say this is UB since the null pointer doesn't belong to the same allocated object as the handle.
         // I couldn't get `OpenProcess` to work, and I don't have any other way to convert the process ID to a handle safely.
